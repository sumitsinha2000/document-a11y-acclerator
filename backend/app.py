from flask import Flask, request, jsonify, send_file
from flask_cors import CORS
import os
import json
from datetime import datetime
import threading
import time
from pathlib import Path
import shutil
import uuid  # ✅ Added import for unique ID generation
<<<<<<< HEAD
from fastapi import FastAPI
=======
import re

>>>>>>> 3994a753
import psycopg2
from psycopg2.extras import RealDictCursor

from backend.pdf_analyzer import PDFAccessibilityAnalyzer
from backend.fix_suggestions import generate_fix_suggestions
from backend.auto_fix_engine import AutoFixEngine
from backend.fix_progress_tracker import create_progress_tracker, get_progress_tracker
from backend.pdf_generator import PDFGenerator
from werkzeug.utils import secure_filename

from fastapi.middleware.cors import CORSMiddleware

app = FastAPI(title="Doc A11y Accelerator API")

# Allow only your frontend domains in production
origins = [
    "https://document-a11y-accelerator.vercel.app",  # your live Vercel frontend
    "http://localhost:5000",  # local Vite dev
]

app.add_middleware(
    CORSMiddleware,
    allow_origins=origins,
    allow_credentials=True,
    allow_methods=["*"],
    allow_headers=["*"],
)

NEON_DATABASE_URL = os.getenv("DATABASE_URL")

db_lock = threading.Lock()

UPLOAD_FOLDER = "uploads"
FIXED_FOLDER = "fixed"
pdf_generator = PDFGenerator()
GENERATED_PDFS_FOLDER = pdf_generator.output_dir


VERSION_FILENAME_PATTERN = re.compile(r"_v(\d+)\.pdf$", re.IGNORECASE)


def _truthy(value):
    """Small helper to interpret truthy string query params."""
    if value is None:
        return False
    if isinstance(value, bool):
        return value
    return str(value).strip().lower() in {"1", "true", "yes", "y", "on"}


def _fixed_scan_dir(scan_id, ensure_exists=False):
    """Return the directory that stores versioned fixed PDFs for the scan."""
    path = Path(FIXED_FOLDER) / str(scan_id)
    if ensure_exists:
        path.mkdir(parents=True, exist_ok=True)
    return path


def _sanitize_version_base(original_name, fallback):
    """Generate a safe base filename for versioned PDFs."""
    candidate = ""
    if original_name:
        candidate = Path(original_name).stem
    candidate = secure_filename(candidate) if candidate else ""
    if not candidate:
        candidate = secure_filename(str(fallback)) or str(fallback)
    return candidate


def _extract_version_from_path(path_obj):
    """Extract numeric version from filename like *_v3.pdf."""
    match = VERSION_FILENAME_PATTERN.search(path_obj.name)
    if match:
        try:
            return int(match.group(1))
        except ValueError:
            return None
    return None


def get_versioned_files(scan_id):
    """List all stored fixed PDF versions for a scan."""
    scan_dir = _fixed_scan_dir(scan_id, ensure_exists=False)
    if not scan_dir.exists():
        return []

    base_dir = Path(FIXED_FOLDER)
    entries = []
    for path in scan_dir.glob("*.pdf"):
        version_number = _extract_version_from_path(path)
        if version_number is None:
            continue
        try:
            stat = path.stat()
        except FileNotFoundError:
            continue
        entries.append(
            {
                "version": version_number,
                "absolute_path": path,
                "relative_path": str(path.relative_to(base_dir)),
                "filename": path.name,
                "size": stat.st_size,
                "created_at": datetime.fromtimestamp(stat.st_mtime),
            }
        )

    entries.sort(key=lambda item: item["version"])
    return entries


def get_fixed_version(scan_id, version=None):
    """Return metadata for the latest or a specific fixed version."""
    versions = get_versioned_files(scan_id)
    if not versions:
        return None
    if version is None:
        return versions[-1]
    for entry in versions:
        if entry["version"] == version:
            return entry
    return None


def archive_fixed_pdf_version(scan_id, original_filename, source_path=None):
    """
    Copy the latest fixed PDF into the versioned archive directory.
    Returns metadata with version, filenames, and paths.
    """
    source = Path(source_path) if source_path else resolve_uploaded_file_path(scan_id)
    if not source or not source.exists():
        print(
            f"[Backend] ⚠ Cannot archive fixed PDF for {scan_id}; source file missing ({source_path})"
        )
        return None

    target_dir = _fixed_scan_dir(scan_id, ensure_exists=True)
    base_name = _sanitize_version_base(original_filename, scan_id)
    versions = get_versioned_files(scan_id)
    next_version = versions[-1]["version"] + 1 if versions else 1
    destination = target_dir / f"{base_name}_v{next_version}.pdf"

    while destination.exists():
        next_version += 1
        destination = target_dir / f"{base_name}_v{next_version}.pdf"

    shutil.copy2(source, destination)
    print(
        f"[Backend] ✓ Archived fixed PDF version V{next_version}: {destination}"
    )

    try:
        size = destination.stat().st_size
    except FileNotFoundError:
        size = None

    return {
        "version": next_version,
        "absolute_path": destination,
        "relative_path": str(destination.relative_to(Path(FIXED_FOLDER))),
        "filename": destination.name,
        "size": size,
    }


def should_scan_now(req):
    """Determine whether scan should run immediately based on request form data."""
    if not req:
        return True

    candidates = [
        req.form.get("scan_mode"),
        req.form.get("scanMode"),
        req.form.get("scan_now"),
        req.form.get("scanNow"),
        req.form.get("start_scan"),
        req.form.get("startScan"),
    ]

    for value in candidates:
        if value is None:
            continue
        normalized = str(value).strip().lower()
        if normalized in {
            "defer",
            "deferred",
            "upload",
            "upload_only",
            "upload-only",
            "no",
            "false",
            "0",
        }:
            return False
        if normalized in {
            "scan",
            "scan_now",
            "scan-now",
            "yes",
            "true",
            "1",
        }:
            return True
    return True


def build_placeholder_scan_payload():
    """Create a minimal scan payload for uploads where analysis is deferred."""
    base_status = build_verapdf_status({})
    return {
        "results": {},
        "summary": {
            "totalIssues": 0,
            "highSeverity": 0,
            "mediumSeverity": 0,
            "lowSeverity": 0,
            "complianceScore": 0,
        },
        "verapdfStatus": base_status,
        "fixes": [],
    }


def resolve_uploaded_file_path(scan_id, scan_record=None):
    """Locate the uploaded PDF for a scan."""
    uploads_dir = Path(UPLOAD_FOLDER)
    candidates = [
        uploads_dir / f"{scan_id}.pdf",
        uploads_dir / scan_id,
    ]

    if scan_record:
        possible_filename = scan_record.get("filename")
        if possible_filename:
            candidates.append(uploads_dir / secure_filename(possible_filename))

        stored_path = scan_record.get("file_path") if isinstance(scan_record, dict) else None
        if stored_path:
            candidates.append(Path(stored_path))

    for candidate in candidates:
        if candidate and Path(candidate).exists():
            return Path(candidate)

    latest_version = get_fixed_version(scan_id)
    if latest_version:
        return latest_version["absolute_path"]

    return None


# === Database Connection ===
def get_db_connection():
    try:
        conn = psycopg2.connect(NEON_DATABASE_URL, cursor_factory=RealDictCursor)
        return conn
    except Exception as e:
        print(f"[Backend] ✗ Database connection failed: {e}")
        raise


def execute_query(query, params=None, fetch=False):
    with db_lock:
        conn = None
        cur = None
        try:
            conn = get_db_connection()
            cur = conn.cursor()
            cur.execute(query, params or ())
            if fetch:
                result = cur.fetchall()
                conn.close()
                return result
            else:
                conn.commit()
                conn.close()
                return True
        except Exception as e:
            if conn:
                conn.rollback()
                conn.close()
            print(f"[Backend] ✗ Query execution failed: {e}")
            raise


def build_verapdf_status(results, analyzer=None):
    """Normalize veraPDF-style compliance status based on available data."""
    status = {
        "isActive": False,
        "wcagCompliance": None,
        "pdfuaCompliance": None,
        "totalVeraPDFIssues": 0,
    }

    if analyzer and hasattr(analyzer, "get_verapdf_status"):
        try:
            computed = analyzer.get_verapdf_status()
            if computed:
                return computed
        except Exception as e:
            print(f"[Backend] Warning: analyzer.get_verapdf_status failed: {e}")

    if not isinstance(results, dict):
        return status

    wcag_issues = len(results.get("wcagIssues", []))
    pdfua_issues = len(results.get("pdfuaIssues", []))

    total = wcag_issues + pdfua_issues
    status["totalVeraPDFIssues"] = total

    if total == 0:
        # No issues detected; assume compliance
        status["isActive"] = True
        status["wcagCompliance"] = 100
        status["pdfuaCompliance"] = 100
        return status

    if wcag_issues or pdfua_issues:
        status["isActive"] = True
        status["wcagCompliance"] = (
            max(0, 100 - wcag_issues * 10) if wcag_issues or pdfua_issues else 100
        )
        status["pdfuaCompliance"] = (
            max(0, 100 - pdfua_issues * 10) if pdfua_issues or wcag_issues else 100
        )

    return status


# === Fixed save_scan_to_db ===
def scan_results_changed(
    issues_before,
    summary_before,
    compliance_before,
    issues_after,
    summary_after,
    compliance_after,
):
    """Detect if there is any meaningful change between two scan states."""

    def _normalize_summary(summary):
        if not isinstance(summary, dict):
            return {}
        return summary

    def _normalize_issues(issues):
        if issues is None:
            return "{}"
        if isinstance(issues, (bytes, bytearray, memoryview)):
            try:
                issues = issues.decode()
            except Exception:
                issues = bytes(issues).decode(errors="ignore")
        if isinstance(issues, str):
            return issues
        try:
            return json.dumps(issues, sort_keys=True, default=str)
        except Exception:
            return str(issues)

    summary_before = _normalize_summary(summary_before)
    summary_after = _normalize_summary(summary_after)

    def _to_int(value):
        try:
            if value is None:
                return 0
            return int(round(float(value)))
        except Exception:
            return 0

    def _to_float(value):
        try:
            if value is None:
                return 0.0
            return round(float(value), 2)
        except Exception:
            return 0.0

    total_before = _to_int(summary_before.get("totalIssues", 0))
    total_after = _to_int(summary_after.get("totalIssues", total_before))
    high_before = _to_int(summary_before.get("highSeverity", 0))
    high_after = _to_int(summary_after.get("highSeverity", high_before))
    compliance_before_val = _to_float(compliance_before)
    compliance_after_val = _to_float(compliance_after)

    if total_before != total_after:
        return True
    if high_before != high_after:
        return True
    if compliance_before_val != compliance_after_val:
        return True

    return _normalize_issues(issues_before or {}) != _normalize_issues(
        issues_after or {}
    )


def save_scan_to_db(
    scan_id,
    filename,
    scan_results,
    batch_id=None,
    group_id=None,
    is_update=False,
    status=None,
    total_issues=None,
    issues_remaining=None,
    issues_fixed=None,
):
    """
    Unified save logic with group support:
    - Inserts a new record if is_update=False (always creates a new scan even if same file name).
    - Updates the existing record if is_update=True with "fixed" status.
    - Properly stores scan_results as JSONB with all issue data
    """
    conn = None
    c = None
    try:
        conn = get_db_connection()
        c = conn.cursor()

        if isinstance(scan_results, dict):
            if "results" in scan_results and "summary" in scan_results:
                formatted_results = dict(scan_results)
                if "verapdfStatus" not in formatted_results:
                    verapdf_status = build_verapdf_status(
                        formatted_results.get("results", {})
                    )
                    formatted_results["verapdfStatus"] = verapdf_status
                    try:
                        formatted_results["summary"] = (
                            PDFAccessibilityAnalyzer.calculate_summary(
                                formatted_results.get("results", {}), verapdf_status
                            )
                        )
                    except Exception as summary_error:
                        print(
                            f"[Backend] Warning: unable to recompute summary: {summary_error}"
                        )
            else:
                results_only = scan_results
                verapdf_status = build_verapdf_status(results_only)
                summary = PDFAccessibilityAnalyzer.calculate_summary(
                    results_only, verapdf_status
                )
                formatted_results = {
                    "results": results_only,
                    "summary": summary,
                    "verapdfStatus": verapdf_status,
                }
        else:
            formatted_results = scan_results

        # Ensure summary/results keys exist for downstream consumers
        if not isinstance(formatted_results, dict):
            formatted_results = {}
        formatted_results.setdefault("results", {})
        formatted_results.setdefault("summary", {})
        formatted_results.setdefault("verapdfStatus", build_verapdf_status({}))

        status_value = status or ("fixed" if is_update else "completed")
        total_issues_value = total_issues
        issues_remaining_value = issues_remaining
        issues_fixed_value = issues_fixed

        summary_data = formatted_results.get("summary") or {}
        if total_issues_value is None:
            total_issues_value = summary_data.get("totalIssues")
        if issues_remaining_value is None:
            issues_remaining_value = summary_data.get("totalIssues")
        if issues_fixed_value is None and summary_data:
            # Prefer stored value, otherwise derive from existing columns later
            issues_fixed_value = summary_data.get("issuesFixed")

        if is_update:
            # === UPDATE EXISTING SCAN ===
            print(f"[Backend] 🔄 Updating scan record: {scan_id}")
            query = """
                UPDATE scans
                SET scan_results = %s,
                    upload_date = NOW(),
                    status = %s,
                    total_issues = COALESCE(%s, total_issues),
                    issues_remaining = COALESCE(%s, issues_remaining),
                    issues_fixed = COALESCE(%s, issues_fixed)
                WHERE id = %s
            """
            c.execute(
                query,
                (
                    json.dumps(formatted_results),
                    status_value,
                    total_issues_value,
                    issues_remaining_value,
                    issues_fixed_value,
                    scan_id,
                ),
            )
            conn.commit()
            print(f"[Backend] ✅ Updated existing scan successfully: {scan_id}")
            return scan_id

        else:
            # === INSERT NEW SCAN (always new record, even same filename) ===
            try:
                query = """
                    INSERT INTO scans (id, filename, scan_results, batch_id, group_id, status, upload_date, created_at)
                    VALUES (%s, %s, %s, %s, %s, %s, NOW(), NOW())
                    ON CONFLICT (id) DO UPDATE
                    SET scan_results = EXCLUDED.scan_results,
                        status = EXCLUDED.status,
                        group_id = EXCLUDED.group_id,
                        total_issues = COALESCE(EXCLUDED.total_issues, scans.total_issues),
                        issues_remaining = COALESCE(EXCLUDED.issues_remaining, scans.issues_remaining),
                        issues_fixed = COALESCE(EXCLUDED.issues_fixed, scans.issues_fixed),
                        created_at = NOW()
                """
                c.execute(
                    query,
                    (
                        scan_id,
                        filename,
                        json.dumps(formatted_results),
                        batch_id,
                        group_id,
                        status_value,
                    ),
                )
                if any(
                    value is not None
                    for value in (
                        total_issues_value,
                        issues_remaining_value,
                        issues_fixed_value,
                    )
                ):
                    c.execute(
                        """
                        UPDATE scans
                        SET total_issues = COALESCE(%s, total_issues),
                            issues_remaining = COALESCE(%s, issues_remaining),
                            issues_fixed = COALESCE(%s, issues_fixed)
                        WHERE id = %s
                    """,
                        (
                            total_issues_value,
                            issues_remaining_value,
                            issues_fixed_value,
                            scan_id,
                        ),
                    )
                conn.commit()

                issues_for_log = summary_data.get("totalIssues")
                if group_id:
                    update_group_count_query = """
                        UPDATE groups 
                        SET file_count = (SELECT COUNT(*) FROM scans WHERE group_id = %s)
                        WHERE id = %s
                    """
                    c.execute(update_group_count_query, (group_id, group_id))
                    conn.commit()

                print(
                    f"[Backend] ✅ Inserted new scan record: {scan_id} ({filename}) in group {group_id} with {issues_for_log or 0} issues"
                )
                return scan_id

            except Exception as e:
                conn.rollback()
                print(f"[Backend] ✗ Insert failed: {e}")
                import traceback

                traceback.print_exc()
                return None

    except Exception as e:
        if conn:
            conn.rollback()
        print(f"[Backend] ✗ Failed to save scan: {e}")
        import traceback

        traceback.print_exc()
        return None
    finally:
        if c:
            c.close()
        if conn:
            conn.close()


# === Health Check ===
@app.route("/api/health", methods=["GET"])
def health_check():
    return jsonify({"status": "ok"})


# === PDF Generator ===
@app.route("/api/generate-pdf", methods=["POST"])
def generate_pdf():
    payload = request.get_json(silent=True) or {}
    pdf_type = (payload.get("pdfType") or "inaccessible").lower()
    company_name = payload.get("companyName") or "BrightPath Consulting"
    services = payload.get("services") if isinstance(payload.get("services"), list) else None
    accessibility_options = (
        payload.get("accessibilityOptions")
        if isinstance(payload.get("accessibilityOptions"), dict)
        else None
    )

    try:
        if pdf_type == "accessible":
            output_path = pdf_generator.create_accessible_pdf(company_name, services)
        else:
            output_path = pdf_generator.create_inaccessible_pdf(
                company_name, services, accessibility_options
            )

        filename = os.path.basename(output_path)
        return jsonify({"filename": filename}), 201
    except Exception as e:
        print(f"[Backend] ✗ PDF generation failed: {e}")
        return jsonify({"error": "Failed to generate PDF"}), 500


@app.route("/api/generated-pdfs", methods=["GET"])
def list_generated_pdfs():
    try:
        pdfs = pdf_generator.get_generated_pdfs()
        return jsonify({"pdfs": pdfs})
    except Exception as e:
        print(f"[Backend] ✗ Listing generated PDFs failed: {e}")
        return jsonify({"error": "Unable to list generated PDFs"}), 500


@app.route("/api/download-generated/<path:filename>", methods=["GET"])
def download_generated_pdf(filename):
    safe_name = secure_filename(filename)
    if safe_name != filename:
        return jsonify({"error": "Invalid filename"}), 400

    file_path = os.path.join(GENERATED_PDFS_FOLDER, safe_name)
    if not os.path.exists(file_path):
        return jsonify({"error": "File not found"}), 404

    return send_file(file_path, as_attachment=True, mimetype="application/pdf")


# === PDF Scan ===
@app.route("/api/scan", methods=["POST"])
def scan_pdf():
    if "file" not in request.files:
        return jsonify({"error": "No file provided"}), 400

    file = request.files["file"]
    if not file.filename.lower().endswith(".pdf"):
        return jsonify({"error": "Only PDF files supported"}), 400

    group_id = request.form.get("group_id")
    if not group_id:
        return jsonify({"error": "Group ID is required"}), 400

    scan_now = should_scan_now(request)
    scan_id = f"scan_{uuid.uuid4().hex}"
    upload_dir = Path(UPLOAD_FOLDER)
    upload_dir.mkdir(exist_ok=True)

    file_path = upload_dir / f"{scan_id}.pdf"
    file.save(str(file_path))
    print(f"[Backend] ✓ File saved: {file_path}")

    if not scan_now:
        placeholder_results = build_placeholder_scan_payload()
        saved_id = save_scan_to_db(
            scan_id,
            file.filename,
            placeholder_results,
            group_id=group_id,
            status="uploaded",
            total_issues=0,
            issues_remaining=0,
            issues_fixed=0,
        )
        print(
            f"[Backend] ✓ Deferred scan created for {saved_id} (group {group_id})"
        )
        return jsonify(
            {
                "scanId": saved_id,
                "filename": file.filename,
                "groupId": group_id,
                "status": "uploaded",
                "summary": placeholder_results.get("summary", {}),
                "results": placeholder_results.get("results", {}),
                "fixes": placeholder_results.get("fixes", []),
                "timestamp": datetime.now().isoformat(),
                "verapdfStatus": placeholder_results.get("verapdfStatus"),
                "scanDeferred": True,
            }
        )

    analyzer = PDFAccessibilityAnalyzer()
    scan_results = analyzer.analyze(str(file_path))
    verapdf_status = build_verapdf_status(scan_results, analyzer)
    summary = analyzer.calculate_summary(scan_results, verapdf_status)
    if isinstance(summary, dict) and verapdf_status:
        summary.setdefault("wcagCompliance", verapdf_status.get("wcagCompliance"))
        summary.setdefault("pdfuaCompliance", verapdf_status.get("pdfuaCompliance"))

    fix_suggestions = generate_fix_suggestions(scan_results)

    formatted_results = {
        "results": scan_results,
        "summary": summary,
        "verapdfStatus": verapdf_status,
        "fixes": fix_suggestions,
    }

    saved_id = save_scan_to_db(
        scan_id,
        file.filename,
        formatted_results,
        group_id=group_id,
        status="completed",
        total_issues=summary.get("totalIssues", 0),
        issues_remaining=summary.get("totalIssues", 0),
        issues_fixed=0,
    )
    total_issues = formatted_results.get("summary", {}).get("totalIssues", 0)
    print(
        f"[Backend] ✓ Scan record saved as {saved_id} with {total_issues} issues in group {group_id}"
    )

    return jsonify(
        {
            "scanId": saved_id,
            "filename": file.filename,
            "groupId": group_id,
            "summary": formatted_results["summary"],
            "results": scan_results,
            "fixes": fix_suggestions,
            "timestamp": datetime.now().isoformat(),
            "verapdfStatus": verapdf_status,
        }
    )


@app.route("/api/scan/<scan_id>/start", methods=["POST"])
def start_deferred_scan(scan_id):
    """Trigger analysis for an existing upload that was previously deferred."""
    try:
        scan_record = get_scan_by_id(scan_id)
        if not scan_record:
            return jsonify({"error": "Scan not found"}), 404

        file_path = resolve_uploaded_file_path(scan_id, scan_record)
        if not file_path or not file_path.exists():
            return jsonify({"error": "Original file not found for scanning"}), 404

        analyzer = PDFAccessibilityAnalyzer()
        scan_results = analyzer.analyze(str(file_path))
        verapdf_status = build_verapdf_status(scan_results, analyzer)
        summary = analyzer.calculate_summary(scan_results, verapdf_status)
        if isinstance(summary, dict) and verapdf_status:
            summary.setdefault("wcagCompliance", verapdf_status.get("wcagCompliance"))
            summary.setdefault("pdfuaCompliance", verapdf_status.get("pdfuaCompliance"))

        fix_suggestions = generate_fix_suggestions(scan_results)
        formatted_results = {
            "results": scan_results,
            "summary": summary,
            "verapdfStatus": verapdf_status,
            "fixes": fix_suggestions,
        }

        total_issues = summary.get("totalIssues", 0) if isinstance(summary, dict) else 0
        issues_remaining = total_issues

        save_scan_to_db(
            scan_id,
            scan_record.get("filename"),
            formatted_results,
            batch_id=scan_record.get("batch_id"),
            group_id=scan_record.get("group_id"),
            is_update=True,
            status="completed",
            total_issues=total_issues,
            issues_remaining=issues_remaining,
            issues_fixed=0,
        )

        # For batch scans, maintain the 'unprocessed' state for downstream flows
        batch_id = scan_record.get("batch_id")
        if batch_id:
            conn = get_db_connection()
            cur = conn.cursor()
            cur.execute(
                """
                UPDATE scans
                SET status = 'unprocessed',
                    total_issues = %s,
                    issues_remaining = %s
                WHERE id = %s
            """,
                (total_issues, issues_remaining, scan_id),
            )
            conn.commit()
            cur.close()
            conn.close()
            update_batch_statistics(batch_id)

        response_status = "unprocessed" if batch_id else "completed"

        return jsonify(
            {
                "scanId": scan_id,
                "filename": scan_record.get("filename"),
                "groupId": scan_record.get("group_id"),
                "batchId": batch_id,
                "summary": summary,
                "results": scan_results,
                "fixes": fix_suggestions,
                "verapdfStatus": verapdf_status,
                "status": response_status,
                "timestamp": datetime.now().isoformat(),
            }
        )

    except Exception as e:
        print(f"[Backend] ✗ Error starting deferred scan {scan_id}: {e}")
        import traceback

        traceback.print_exc()
        return jsonify({"error": str(e)}), 500


# === Scan History ===
@app.route("/api/scans", methods=["GET"])
def get_scans():
    scans = execute_query(
        "SELECT id, filename, upload_date, status FROM scans ORDER BY upload_date DESC",
        fetch=True,
    )
    return jsonify({"scans": scans})


# === Batch Upload ===
@app.route("/api/scan-batch", methods=["POST"])
def scan_batch():
    """Handle batch file upload with group assignment"""
    try:
        if "files" not in request.files:
            return jsonify({"error": "No files provided"}), 400

        files = request.files.getlist("files")
        group_id = request.form.get("group_id")
        batch_name = request.form.get(
            "batch_name", f"Batch {datetime.now().strftime('%Y-%m-%d %H:%M')}"
        )

        if not group_id:
            return jsonify({"error": "Group ID is required"}), 400

        if not files or len(files) == 0:
            return jsonify({"error": "No files provided"}), 400

        pdf_files = [f for f in files if f.filename.lower().endswith(".pdf")]
        skipped_files = [f.filename for f in files if not f.filename.lower().endswith(".pdf")]

        if not pdf_files:
            return jsonify({"error": "No PDF files provided"}), 400

        # Create batch record
        batch_id = f"batch_{uuid.uuid4().hex}"
        scan_now = should_scan_now(request)
        batch_initial_status = "processing" if scan_now else "uploaded"

        conn = get_db_connection()
        c = conn.cursor()
        c.execute(
            """
            INSERT INTO batches (id, name, group_id, created_at, status, total_files, total_issues, unprocessed_files)
            VALUES (%s, %s, %s, NOW(), %s, %s, 0, %s)
        """,
            (
                batch_id,
                batch_name,
                group_id,
                batch_initial_status,
                len(pdf_files),
                len(pdf_files),
            ),
        )
        conn.commit()
        c.close()
        conn.close()

        print(
            f"[Backend] ✓ Created batch: {batch_id} with {len(pdf_files)} PDF files in group {group_id} (skipped {len(skipped_files)})"
        )

        # Process each file
        scan_results = []
        total_batch_issues = 0

        upload_dir = Path(UPLOAD_FOLDER)
        upload_dir.mkdir(exist_ok=True)

        processed_files = len(pdf_files)
        successful_scans = 0

        for file in pdf_files:
            analyzer = PDFAccessibilityAnalyzer()

            scan_id = f"scan_{uuid.uuid4().hex}"
            file_path = upload_dir / f"{scan_id}.pdf"
            file.save(str(file_path))

            if not scan_now:
                placeholder_results = build_placeholder_scan_payload()
                saved_id = save_scan_to_db(
                    scan_id,
                    file.filename,
                    placeholder_results,
                    batch_id=batch_id,
                    group_id=group_id,
                    status="uploaded",
                    total_issues=0,
                    issues_remaining=0,
                    issues_fixed=0,
                )

                if not saved_id:
                    continue

                scan_results.append(
                    {
                        "scanId": saved_id,
                        "filename": file.filename,
                        "totalIssues": 0,
                        "status": "uploaded",
                        "summary": placeholder_results.get("summary", {}),
                        "results": placeholder_results.get("results", {}),
                        "verapdfStatus": placeholder_results.get("verapdfStatus"),
                        "fixes": placeholder_results.get("fixes", []),
                        "groupId": group_id,
                        "batchId": batch_id,
                    }
                )
                continue

            # Analyze PDF
            scan_data = analyzer.analyze(str(file_path))
            verapdf_status = build_verapdf_status(scan_data, analyzer)
            summary = analyzer.calculate_summary(scan_data, verapdf_status)
            if isinstance(summary, dict) and verapdf_status:
                summary.setdefault(
                    "wcagCompliance", verapdf_status.get("wcagCompliance")
                )
                summary.setdefault(
                    "pdfuaCompliance", verapdf_status.get("pdfuaCompliance")
                )

            # Calculate total issues
            total_issues = summary.get("totalIssues", 0)
            total_batch_issues += total_issues

            # Format results
            formatted_results = {
                "results": scan_data,
                "summary": summary,
                "verapdfStatus": verapdf_status,
                "fixes": generate_fix_suggestions(scan_data),
            }

            # Save to database with batch_id and group_id
            saved_id = save_scan_to_db(
                scan_id,
                file.filename,
                formatted_results,
                batch_id=batch_id,
                group_id=group_id,
                status="completed",
                total_issues=total_issues,
                issues_remaining=total_issues,
                issues_fixed=0,
            )

            if not saved_id:
                continue

            # Update scan with issue counts
            conn = get_db_connection()
            c = conn.cursor()
            c.execute(
                """
                UPDATE scans 
                SET total_issues = %s, issues_remaining = %s, status = 'unprocessed'
                WHERE id = %s
            """,
                (total_issues, total_issues, saved_id),
            )
            conn.commit()
            c.close()
            conn.close()

            scan_results.append(
                {
                    "scanId": saved_id,
                    "filename": file.filename,
                    "totalIssues": total_issues,
                    "status": "unprocessed",
                    "summary": summary,
                    "results": scan_data,
                    "verapdfStatus": verapdf_status,
                    "fixes": formatted_results.get("fixes", []),
                    "groupId": group_id,
                    "batchId": batch_id,
                }
            )
            successful_scans += 1

        # Update batch with total issues
        conn = get_db_connection()
        c = conn.cursor()
        if not scan_now:
            unprocessed_files = len(pdf_files)
            batch_status = "uploaded"
        else:
            unprocessed_files = max(len(pdf_files) - successful_scans, 0)
            if successful_scans == len(pdf_files):
                batch_status = "completed"
            elif successful_scans == 0:
                batch_status = "failed"
            else:
                batch_status = "partial"

        c.execute(
            """
            UPDATE batches 
            SET total_issues = %s, remaining_issues = %s, unprocessed_files = %s, status = %s, total_files = %s
            WHERE id = %s
        """,
            (
                total_batch_issues,
                total_batch_issues,
                unprocessed_files,
                batch_status,
                len(pdf_files),
                batch_id,
            ),
        )
        conn.commit()
        c.close()
        conn.close()

        update_batch_statistics(batch_id)

        print(
            f"[Backend] ✓ Batch upload complete: {len(scan_results)} files, {total_batch_issues} total issues"
        )

        return jsonify(
            {
                "batchId": batch_id,
                "groupId": group_id,
                "scans": scan_results,
                "totalIssues": total_batch_issues,
                "timestamp": datetime.now().isoformat(),
                "processedFiles": processed_files,
                "successfulScans": successful_scans,
                "skippedFiles": skipped_files,
                "scanDeferred": not scan_now,
            }
        )

    except Exception as e:
        print(f"[Backend] Error in batch upload: {e}")
        import traceback

        traceback.print_exc()
        return jsonify({"error": str(e)}), 500


def update_batch_statistics(batch_id):
    """Recalculate and persist aggregate metrics for a batch."""
    conn = None
    cursor = None
    try:
        conn = get_db_connection()
        cursor = conn.cursor(cursor_factory=RealDictCursor)

        cursor.execute(
            """
            SELECT
                COUNT(*) AS total_files,
                COALESCE(SUM(total_issues), 0) AS total_issues,
                COALESCE(SUM(issues_remaining), 0) AS remaining_issues,
                COALESCE(SUM(issues_fixed), 0) AS fixed_issues,
                SUM(CASE WHEN status IN ('unprocessed', 'processing', 'uploaded') THEN 1 ELSE 0 END) AS unprocessed_files,
                SUM(CASE WHEN status = 'fixed' THEN 1 ELSE 0 END) AS fixed_files,
                SUM(CASE WHEN status = 'uploaded' THEN 1 ELSE 0 END) AS uploaded_files
            FROM scans
            WHERE batch_id = %s
        """,
            (batch_id,),
        )

        stats = cursor.fetchone() or {}

        total_files = stats.get("total_files") or 0
        total_issues = stats.get("total_issues") or 0
        remaining_issues = stats.get("remaining_issues") or 0
        fixed_issues = stats.get("fixed_issues")
        if fixed_issues is None:
            fixed_issues = max(total_issues - remaining_issues, 0)
        unprocessed_files = stats.get("unprocessed_files") or 0
        fixed_files = stats.get("fixed_files") or 0
        uploaded_files = stats.get("uploaded_files") or 0

        if total_files == 0:
            batch_status = "empty"
        elif uploaded_files == total_files:
            batch_status = "uploaded"
        elif uploaded_files > 0:
            batch_status = "partial"
        elif remaining_issues == 0:
            batch_status = "completed"
        elif fixed_files == 0 and unprocessed_files == total_files:
            batch_status = "processing"
        else:
            batch_status = "partial"

        cursor.execute(
            """
            UPDATE batches
            SET total_files = %s,
                total_issues = %s,
                remaining_issues = %s,
                fixed_issues = %s,
                unprocessed_files = %s,
                status = %s
            WHERE id = %s
        """,
            (
                total_files,
                total_issues,
                remaining_issues,
                fixed_issues,
                unprocessed_files,
                batch_status,
                batch_id,
            ),
        )

        conn.commit()
        print(
            f"[Backend] ✓ Batch {batch_id} statistics updated: total={total_issues}, remaining={remaining_issues}, status={batch_status}"
        )
    except Exception as e:
        if conn:
            conn.rollback()
        print(f"[Backend] ⚠ Failed to update batch statistics: {e}")
        import traceback

        traceback.print_exc()
    finally:
        if cursor:
            cursor.close()
        if conn:
            conn.close()


# === Scan History ===
@app.route("/api/history", methods=["GET"])
def get_history():
    """Get all scans and batches with full details for history page"""
    try:
        print("[v0] Fetching history...")

        batches_query = """
            SELECT b.id as "batchId", b.name, b.group_id as "groupId", g.name as "groupName",
                   b.created_at as "uploadDate", b.status, b.total_files as "fileCount",
                   b.total_issues as "totalIssues", b.fixed_issues as "fixedIssues",
                   b.remaining_issues as "remainingIssues", b.unprocessed_files as "unprocessedFiles"
            FROM batches b
            LEFT JOIN groups g ON b.group_id = g.id
            ORDER BY b.created_at DESC
        """
        batches = execute_query(batches_query, fetch=True)

        scans_query = """
            SELECT s.id, s.filename, s.status, 
                   COALESCE(s.upload_date, s.created_at) as "uploadDate",
                   s.created_at, s.batch_id as "batchId", s.group_id as "groupId",
                   g.name as "groupName", 
                   COALESCE(s.total_issues, 0) as "totalIssues",
                   COALESCE(s.issues_fixed, 0) as "issuesFixed", 
                   COALESCE(s.issues_remaining, s.total_issues, 0) as "issuesRemaining",
                   s.scan_results
            FROM scans s
            LEFT JOIN groups g ON s.group_id = g.id
            WHERE s.batch_id IS NULL
            ORDER BY COALESCE(s.upload_date, s.created_at) DESC
        """
        scans = execute_query(scans_query, fetch=True)

        formatted_scans = []
        for scan in scans:
            scan_dict = dict(scan)

            # Parse scan_results to calculate issues if not set
            scan_results = scan_dict.get("scan_results", {})
            if isinstance(scan_results, str):
                try:
                    scan_results = json.loads(scan_results)
                except Exception as e:
                    print(f"[Backend] Warning: Failed to parse scan_results JSON: {e}")
                    scan_results = {}

            results = scan_results.get("results", scan_results)

            # Calculate total issues if not set or zero
            total_issues = scan_dict.get("totalIssues", 0)
            if not total_issues and results:
                total_issues = sum(
                    len(v) if isinstance(v, list) else 0 for v in results.values()
                )

            # Set default status
            status = scan_dict.get("status") or "unprocessed"

            entry = {
                "id": scan_dict["id"],
                "filename": scan_dict["filename"],
                "uploadDate": scan_dict.get("uploadDate"),
                "status": status,
                "groupId": scan_dict.get("groupId"),
                "groupName": scan_dict.get("groupName"),
                "totalIssues": total_issues,
                "issuesFixed": scan_dict.get("issuesFixed", 0),
                "issuesRemaining": scan_dict.get("issuesRemaining", total_issues),
                "batchId": scan_dict.get("batchId"),
            }

            latest_entry = get_fixed_version(scan_dict["id"])
            if latest_entry:
                entry["latestVersion"] = latest_entry["version"]
                entry["latestFixedFile"] = latest_entry["relative_path"]
                entry["hasFixVersions"] = True
            else:
                entry["hasFixVersions"] = False

            formatted_scans.append(entry)

        print(f"[v0] Returning {len(batches)} batches and {len(formatted_scans)} scans")
        return jsonify(
            {"batches": [dict(b) for b in batches], "scans": formatted_scans}
        )

    except Exception as e:
        print(f"[Backend] Error fetching history: {e}")
        import traceback

        traceback.print_exc()
        return jsonify({"error": str(e)}), 500


# === Apply Fixes ===
def _perform_automated_fix(scan_id, data=None, expected_batch_id=None):
    tracker = None
    payload = data or {}
    if payload.get("useAI"):
        print("[Backend] AI-powered automated fixes requested but feature is disabled.")
        return 400, {"success": False, "error": "AI-powered automated fixes are no longer available."}
    try:
        filename = payload.get("filename", "fixed_document.pdf")

        if not filename.lower().endswith(".pdf"):
            filename = f"{filename}.pdf"

        print(f"[Backend] 🔧 Applying automated fixes for scan: {scan_id}")

        scan_data = get_scan_by_id(scan_id)
        if not scan_data:
            return 404, {"error": "Scan not found", "success": False}

        if expected_batch_id and scan_data.get("batch_id") != expected_batch_id:
            return (
                404,
                {
                    "error": f"Scan {scan_id} does not belong to batch {expected_batch_id}",
                    "success": False,
                },
            )

        original_filename = scan_data.get("filename")
        if not original_filename:
            print(f"[Backend] ERROR: No filename found in scan data")
            return (
                400,
                {"error": "Scan filename not found", "success": False},
            )

        print(f"[Backend] Original filename: {original_filename}")

        initial_scan_results = scan_data.get("scan_results", {})
        if isinstance(initial_scan_results, str):
            try:
                initial_scan_results = json.loads(initial_scan_results)
            except json.JSONDecodeError:
                initial_scan_results = {}
        issues_before = initial_scan_results.get("results", {})
        summary_before = (
            initial_scan_results.get("summary", {})
            if isinstance(initial_scan_results, dict)
            else {}
        )
        compliance_before = summary_before.get("complianceScore", 0)
        total_issues_before = summary_before.get("totalIssues", 0)
        high_severity_before = summary_before.get("highSeverity", 0)

        tracker = create_progress_tracker(scan_id)

        engine = AutoFixEngine()
        result = engine.apply_automated_fixes(scan_id, scan_data, tracker)

        if not result.get("success"):
            error_message = result.get("error", "Unknown error")
            if tracker:
                tracker.fail_all(error_message)
            return 500, {"success": False, "error": error_message}

        if tracker:
            tracker.complete_all()

        fixes_applied = result.get("fixesApplied", [])
        fixed_filename = result.get("fixedFile") or filename
        if not fixes_applied and result.get("fixedIssues"):
            fixes_applied = [
                {
                    "type": "automated",
                    "issueType": issue.get("type", "unknown"),
                    "description": issue.get("description", "Automated fix applied"),
                    "timestamp": datetime.now().isoformat(),
                }
                for issue in result.get("fixedIssues", [])
            ]

        scan_results_after = result.get("scanResults", {}) or {}
        issues_after = scan_results_after.get("results", {})
        summary_after = scan_results_after.get("summary", {}) or {}
        compliance_after = summary_after.get("complianceScore", compliance_before)
        total_issues_after = summary_after.get("totalIssues", total_issues_before)
        high_severity_after = summary_after.get("highSeverity", high_severity_before)

        changes_detected = scan_results_changed(
            issues_before=issues_before,
            summary_before=summary_before,
            compliance_before=compliance_before,
            issues_after=issues_after,
            summary_after=summary_after,
            compliance_after=compliance_after,
        )

        formatted_results = {
            "results": issues_after,
            "summary": summary_after,
            "verapdfStatus": scan_results_after.get("verapdfStatus"),
            "fixes": result.get("suggestions", []),
        }

        save_scan_to_db(
            scan_id,
            original_filename,
            formatted_results,
            batch_id=scan_data.get("batch_id"),
            group_id=scan_data.get("group_id"),
            is_update=True,
        )

        archive_info = None
        if changes_detected:
            archive_info = archive_fixed_pdf_version(
                scan_id=scan_id,
                original_filename=original_filename,
                source_path=resolve_uploaded_file_path(scan_id, scan_data),
            )
            if archive_info:
                fixed_filename = archive_info["relative_path"]

        save_success = False
        if changes_detected:
            metadata_payload = {
                "engine_version": "1.0",
                "processing_time": result.get("processingTime"),
                "success_rate": result.get("successRate"),
            }
            if archive_info:
                metadata_payload.update(
                    {
                        "version": archive_info["version"],
                        "versionLabel": f"V{archive_info['version']}",
                        "relativePath": archive_info["relative_path"],
                        "storedFilename": archive_info["filename"],
                        "fileSize": archive_info["size"],
                    }
                )
            save_success = bool(
                save_fix_history(
                    scan_id=scan_id,
                    original_filename=original_filename,
                    fixed_filename=fixed_filename,
                    fixes_applied=fixes_applied,
                    fix_type="automated",
                    issues_before=issues_before,
                    issues_after=issues_after,
                    compliance_before=compliance_before,
                    compliance_after=compliance_after,
                    total_issues_before=total_issues_before,
                    total_issues_after=total_issues_after,
                    high_severity_before=high_severity_before,
                    high_severity_after=high_severity_after,
                    fix_suggestions=result.get("suggestions", []),
                    fix_metadata=metadata_payload,
                    version=archive_info["version"] if archive_info else None,
                )
            )
        else:
            print(
                "[Backend] ℹ No changes detected after automated fixes; skipping fix history entry."
            )

        if changes_detected and not save_success:
            print(
                "[Backend] WARNING: Fix history save failed, but fix was applied successfully"
            )

        update_scan_status(scan_id)

        batch_id = scan_data.get("batch_id")
        if batch_id:
            update_batch_statistics(batch_id)

        success_count = len(fixes_applied) if fixes_applied else len(result.get("fixedIssues", []))
        if not success_count:
            success_count = result.get("successCount", 0)

        response = {
            "success": True,
            "status": "success",
            "fixedFile": fixed_filename,
            "fixedFilePath": fixed_filename,
            "scanResults": scan_results_after,
            "summary": summary_after,
            "fixesApplied": fixes_applied,
            "historyRecorded": save_success,
            "changesDetected": changes_detected,
            "successCount": success_count,
            "scanId": scan_id,
        }
        if archive_info:
            response["version"] = archive_info["version"]
            response["versionLabel"] = f"V{archive_info['version']}"
            response["fixedFile"] = archive_info["relative_path"]
            response["fixedFilePath"] = archive_info["relative_path"]

        return 200, response

    except Exception as e:
        print(f"[Backend] ERROR in automated fix: {e}")
        import traceback

        traceback.print_exc()
        if tracker:
            tracker.fail_all(str(e))
        return 500, {"error": str(e), "success": False}


@app.route("/api/apply-fixes/<scan_id>", methods=["POST"])
def apply_fixes(scan_id):
    data = request.get_json(silent=True) or {}
    status, payload = _perform_automated_fix(scan_id, data)
    return jsonify(payload), status


@app.route("/api/batch/<batch_id>/fix-file/<scan_id>", methods=["POST"])
def apply_batch_fix(batch_id, scan_id):
    data = request.get_json(silent=True) or {}
    status, payload = _perform_automated_fix(
        scan_id, data, expected_batch_id=batch_id
    )
    if status == 200:
        payload.setdefault("batchId", batch_id)
    return jsonify(payload), status


@app.route("/api/batch/<batch_id>/fix-all", methods=["POST"])
def apply_batch_fix_all(batch_id):
    scans = execute_query(
        "SELECT id FROM scans WHERE batch_id = %s",
        (batch_id,),
        fetch=True,
    )

    if not scans:
        return (
            jsonify(
                {"success": False, "error": f"No scans found for batch {batch_id}"}
            ),
            404,
        )

    success_count = 0
    errors = []

    for scan in scans:
        scan_id = scan.get("id") if isinstance(scan, dict) else scan[0]
        status, payload = _perform_automated_fix(
            scan_id, {}, expected_batch_id=batch_id
        )
        if status == 200 and payload.get("success"):
            success_count += 1
        else:
            errors.append(
                {
                    "scanId": scan_id,
                    "error": payload.get("error", "Unknown error"),
                }
            )

    update_batch_statistics(batch_id)

    total_files = len(scans)
    response_payload = {
        "success": success_count > 0,
        "successCount": success_count,
        "totalFiles": total_files,
        "errors": errors,
        "batchId": batch_id,
    }

    status_code = 200 if success_count > 0 else 500
    return jsonify(response_payload), status_code


# === Apply Semi-Automated Fixes ===
@app.route("/api/apply-semi-automated-fixes/<scan_id>", methods=["POST"])
def apply_semi_automated_fixes(scan_id):
    tracker = None
    try:
        data = request.get_json(silent=True) or {}
        fixes = data.get("fixes", [])
        if data.get("useAI"):
            print("[Backend] AI-powered semi-automated fixes requested but feature is disabled.")
            return (
                jsonify(
                    {
                        "error": "AI-powered semi-automated fixes are no longer available.",
                        "success": False,
                    }
                ),
                400,
            )

        print(f"[Backend] 🔧 Applying semi-automated fixes for scan: {scan_id}")

        scan_data = get_scan_by_id(scan_id)
        if not scan_data:
            return jsonify({"error": "Scan not found"}), 404

        original_filename = scan_data.get("filename")
        if not original_filename:
            print(f"[Backend] ERROR: No filename found in scan data")
            return jsonify({"error": "Scan filename not found"}), 400

        print(f"[Backend] Original filename: {original_filename}")
        print(f"[Backend] Fixes to apply: {len(fixes)}")

        # Get initial state
        initial_scan_results = scan_data.get("scan_results", {})
        if isinstance(initial_scan_results, str):
            try:
                initial_scan_results = json.loads(initial_scan_results)
            except json.JSONDecodeError:
                initial_scan_results = {}
        issues_before = initial_scan_results.get("results", {})
        summary_before = (
            initial_scan_results.get("summary", {})
            if isinstance(initial_scan_results, dict)
            else {}
        )
        compliance_before = summary_before.get("complianceScore", 0)
        total_issues_before = summary_before.get("totalIssues", 0)
        high_severity_before = summary_before.get("highSeverity", 0)

        tracker = create_progress_tracker(scan_id)

        engine = AutoFixEngine()
        result = engine.apply_semi_automated_fixes(scan_id, scan_data, tracker)

        if result.get("success"):
            if tracker:
                tracker.complete_all()

            fixes_applied = result.get("fixesApplied", [])
            if not fixes_applied and fixes:
                fixes_applied = [
                    {
                        "type": "semi-automated",
                        "issueType": fix.get("type", "unknown"),
                        "description": fix.get(
                            "description", "Semi-automated fix applied"
                        ),
                        "timestamp": datetime.now().isoformat(),
                    }
                    for fix in fixes
                ]

            # Get after state
            scan_results_after = result.get("scanResults", {}) or {}
            issues_after = scan_results_after.get("results", {})
            summary_after = scan_results_after.get("summary", {}) or {}
            compliance_after = summary_after.get("complianceScore", compliance_before)
            total_issues_after = summary_after.get("totalIssues", total_issues_before)
            high_severity_after = summary_after.get(
                "highSeverity", high_severity_before
            )
            fixed_filename = result.get("fixedFile")

            changes_detected = scan_results_changed(
                issues_before=issues_before,
                summary_before=summary_before,
                compliance_before=compliance_before,
                issues_after=issues_after,
                summary_after=summary_after,
                compliance_after=compliance_after,
            )

            formatted_results = {
                "results": issues_after,
                "summary": summary_after,
                "verapdfStatus": scan_results_after.get("verapdfStatus"),
                "fixes": result.get("suggestions", []),
            }

            save_scan_to_db(
                scan_id,
                original_filename,
                formatted_results,
                batch_id=scan_data.get("batch_id"),
                group_id=scan_data.get("group_id"),
                is_update=True,
            )

            archive_info = None
            if changes_detected:
                archive_info = archive_fixed_pdf_version(
                    scan_id=scan_id,
                    original_filename=original_filename,
                    source_path=resolve_uploaded_file_path(scan_id, scan_data),
                )
                if archive_info:
                    fixed_filename = archive_info["relative_path"]

            save_success = False
            if changes_detected:
                metadata_payload = {
                    "user_selected_fixes": len(fixes),
                    "engine_version": "1.0",
                }
                if archive_info:
                    metadata_payload.update(
                        {
                            "version": archive_info["version"],
                            "versionLabel": f"V{archive_info['version']}",
                            "relativePath": archive_info["relative_path"],
                            "storedFilename": archive_info["filename"],
                            "fileSize": archive_info["size"],
                        }
                    )
                save_success = bool(
                    save_fix_history(
                        scan_id=scan_id,
                        original_filename=original_filename,
                        fixed_filename=fixed_filename,
                        fixes_applied=fixes_applied,
                        fix_type="semi-automated",
                        issues_before=issues_before,
                        issues_after=issues_after,
                        compliance_before=compliance_before,
                        compliance_after=compliance_after,
                        total_issues_before=total_issues_before,
                        total_issues_after=total_issues_after,
                        high_severity_before=high_severity_before,
                        high_severity_after=high_severity_after,
                        fix_suggestions=fixes,
                        fix_metadata=metadata_payload,
                        version=archive_info["version"] if archive_info else None,
                    )
                )
            else:
                print(
                    "[Backend] ℹ No changes detected after semi-automated fixes; skipping fix history entry."
                )

            if changes_detected and not save_success:
                print(
                    f"[Backend] WARNING: Fix history save failed, but fix was applied successfully"
                )

            update_scan_status(scan_id)

            response_payload = {
                "status": "success",
                "fixedFile": fixed_filename,
                "fixedFilePath": fixed_filename,
                "scanResults": scan_results_after,
                "summary": summary_after,
                "fixesApplied": fixes_applied,
                "historyRecorded": save_success,
                "changesDetected": changes_detected,
            }
            if archive_info:
                response_payload["version"] = archive_info["version"]
                response_payload["versionLabel"] = f"V{archive_info['version']}"
                response_payload["fixedFile"] = archive_info["relative_path"]
                response_payload["fixedFilePath"] = archive_info["relative_path"]

            return jsonify(response_payload)
        else:
            if tracker:
                tracker.fail_all(result.get("error", "Unknown error"))
            return jsonify(
                {"status": "error", "error": result.get("error", "Unknown error")}
            ), 500

    except Exception as e:
        print(f"[Backend] ERROR in apply_semi_automated_fixes: {e}")
        import traceback

        traceback.print_exc()
        if tracker:
            tracker.fail_all(str(e))
        return jsonify({"error": str(e)}), 500


@app.route("/api/apply-manual-fix/<scan_id>", methods=["POST"])
def apply_manual_fix(scan_id):
    try:
        data = request.get_json() or {}
        fix_type = data.get("fixType")
        fix_data = data.get("fixData", {})
        page = data.get("page", 1)

        if not fix_type:
            return jsonify({"error": "fixType is required"}), 400

        scan_data = get_scan_by_id(scan_id)
        if not scan_data:
            return jsonify({"error": "Scan not found"}), 404

        original_filename = scan_data.get("filename")
        if not original_filename:
            return jsonify({"error": "Scan filename not found"}), 400

        raw_scan_results = scan_data.get("scan_results", {})
        if isinstance(raw_scan_results, str):
            try:
                raw_scan_results = json.loads(raw_scan_results)
            except json.JSONDecodeError:
                raw_scan_results = {}

        issues_before = {}
        compliance_before = 0
        if isinstance(raw_scan_results, dict):
            issues_before = raw_scan_results.get("results", {}) or {}
            compliance_before = (
                raw_scan_results.get("summary", {}).get("complianceScore", 0)
            )

        pdf_path = Path(UPLOAD_FOLDER) / f"{scan_id}.pdf"
        if not pdf_path.exists():
            possible_paths = [
                Path(UPLOAD_FOLDER) / scan_id,
                Path(UPLOAD_FOLDER) / f"{scan_id.replace('.pdf', '')}.pdf",
            ]
            if original_filename:
                possible_paths.append(Path(UPLOAD_FOLDER) / original_filename)
            if scan_data.get("file_path"):
                possible_paths.append(Path(scan_data["file_path"]))

            for candidate in possible_paths:
                if candidate and candidate.exists():
                    pdf_path = candidate
                    break

        if not pdf_path.exists():
            return jsonify({"error": "PDF file not found"}), 404

        engine = AutoFixEngine()
        fix_result = engine.apply_manual_fix(str(pdf_path), fix_type, fix_data, page)

        if not fix_result.get("success"):
            return jsonify(
                {"error": fix_result.get("error", "Failed to apply manual fix")}
            ), 500

        rescan_data = engine._analyze_fixed_pdf(str(pdf_path))
        summary = rescan_data.get("summary", {}) or {}
        results = rescan_data.get("results", {}) or {}
        verapdf_status = rescan_data.get("verapdfStatus")
        suggestions = rescan_data.get("suggestions", [])

        formatted_results = {
            "results": results,
            "summary": summary,
            "verapdfStatus": verapdf_status,
            "fixes": suggestions,
        }

        save_scan_to_db(
            scan_id,
            original_filename,
            formatted_results,
            batch_id=scan_data.get("batch_id"),
            group_id=scan_data.get("group_id"),
            is_update=True,
        )

        fixes_applied = [
            {
                "type": "manual",
                "issueType": fix_type,
                "description": fix_result.get(
                    "description", "Manual fix applied successfully"
                ),
                "page": page,
                "timestamp": datetime.now().isoformat(),
                "metadata": fix_data,
            }
        ]

        archive_info = archive_fixed_pdf_version(
            scan_id=scan_id,
            original_filename=original_filename,
            source_path=pdf_path,
        )
        archived_filename = (
            archive_info["relative_path"] if archive_info else pdf_path.name
        )

        save_fix_history(
            scan_id=scan_id,
            original_filename=original_filename,
            fixed_filename=archived_filename,
            fixes_applied=fixes_applied,
            fix_type="manual",
            issues_before=issues_before,
            issues_after=results,
            compliance_before=compliance_before,
            compliance_after=summary.get("complianceScore", compliance_before),
            fix_suggestions=suggestions,
            fix_metadata={
                "page": page,
                "manual": True,
                "version": archive_info["version"] if archive_info else None,
                "versionLabel": f"V{archive_info['version']}"
                if archive_info
                else None,
                "relativePath": archived_filename,
                "storedFilename": archive_info["filename"]
                if archive_info
                else pdf_path.name,
                "fileSize": archive_info["size"] if archive_info else None,
            },
            version=archive_info["version"] if archive_info else None,
        )

        update_scan_status(scan_id)

        return jsonify(
            {
                "success": True,
                "message": fix_result.get(
                    "message", "Manual fix applied successfully"
                ),
                "fixedFile": archived_filename,
                "fixedFilePath": archived_filename,
                "version": archive_info["version"] if archive_info else None,
                "versionLabel": f"V{archive_info['version']}"
                if archive_info
                else None,
                "summary": summary,
                "results": results,
                "scanResults": formatted_results,
                "fixesApplied": fixes_applied,
                "verapdfStatus": verapdf_status,
                "fixSuggestions": suggestions,
            }
        )

    except Exception as e:
        print(f"[Backend] ERROR in apply_manual_fix: {e}")
        import traceback

        traceback.print_exc()
        return jsonify({"error": str(e)}), 500


# === Download File ===
@app.route("/api/download/<path:scan_id>", methods=["GET"])
def download_file(scan_id):
    """Download the original or fixed PDF file associated with a scan ID."""
    uploads_dir = Path(UPLOAD_FOLDER)

    version_param = request.args.get("version")
    allow_old = _truthy(request.args.get("allowDownload"))
    selected_version = None
    versions = get_versioned_files(scan_id)

    if versions:
        latest = versions[-1]
        selected_version = latest
        if version_param:
            try:
                requested_version = int(version_param)
            except (ValueError, TypeError):
                return jsonify({"error": "Invalid version specified"}), 400

            match = next(
                (entry for entry in versions if entry["version"] == requested_version),
                None,
            )
            if not match:
                return jsonify({"error": f"Version {requested_version} not found"}), 404

            if match["version"] != latest["version"] and not allow_old:
                return (
                    jsonify(
                        {
                            "error": "Only the latest version is downloadable by default",
                            "latestVersion": latest["version"],
                            "requestedVersion": match["version"],
                        }
                    ),
                    403,
                )
            selected_version = match

        file_path = selected_version["absolute_path"]
    else:
        file_path = None
        potential_filenames = [f"{scan_id}.pdf", scan_id]
        for filename in potential_filenames:
            path = uploads_dir / filename
            if path.exists():
                file_path = path
                break

    if not file_path:
        return jsonify({"error": "File not found"}), 404

    # Determine download name: Use original filename if possible, otherwise scan_id
    original_scan_data = get_scan_by_id(scan_id)
    download_name = (
        original_scan_data.get("filename", f"{scan_id}.pdf")
        if original_scan_data
        else f"{scan_id}.pdf"
    )
    if selected_version:
        stem = Path(download_name).stem
        download_name = f"{stem}_V{selected_version['version']}.pdf"

    return send_file(
        file_path,
        mimetype="application/pdf",
        as_attachment=True,
        download_name=download_name,
    )


# === Progress Tracker ===
@app.route("/api/progress/<scan_id>", methods=["GET"])
def get_fix_progress(scan_id):
    """Get real-time progress of fix application"""
    try:
        tracker = get_progress_tracker(scan_id)
        if not tracker:
            return jsonify(
                {"error": "No progress tracking found for this scan", "scanId": scan_id}
            ), 404

        progress = tracker.get_progress()
        return jsonify(progress), 200

    except Exception as e:
        print(f"[Backend] Error getting fix progress: {e}")
        import traceback

        traceback.print_exc()
        return jsonify({"error": str(e)}), 500


@app.route("/api/fix-progress/<scan_id>", methods=["GET"])
def get_fix_progress_alias(scan_id):
    """Alias endpoint for /api/progress - ensures frontend compatibility"""
    return get_fix_progress(scan_id)


@app.route("/api/fix-history/<scan_id>", methods=["GET"])
def get_fix_history(scan_id):
    """Get fix history for a scan"""
    try:
        print(f"[Backend] 📜 Fetching fix history for scan: {scan_id}")

        def _deserialize_json(value, default):
            if value in (None, "", b"", bytearray()):
                return default
            if isinstance(value, (dict, list)):
                return value
            if isinstance(value, memoryview):
                value = value.tobytes()
            if isinstance(value, (bytes, bytearray)):
                value = value.decode()
            if isinstance(value, str):
                try:
                    return json.loads(value)
                except json.JSONDecodeError:
                    print(f"[Backend] Warning: Failed to decode JSON field, returning default")
            return default

        conn = get_db_connection()
        c = conn.cursor()

        query = """
            SELECT 
                id,
                scan_id,
                original_file,
                original_filename,
                fixed_file,
                fixed_filename,
                fixes_applied,
                fix_suggestions,
                issues_before,
                issues_after,
                fix_metadata,
                applied_at,
                fix_type,
                total_issues_before,
                total_issues_after,
                compliance_before,
                compliance_after
            FROM fix_history
            WHERE scan_id = %s
            ORDER BY applied_at DESC
        """

        c.execute(query, (scan_id,))
        results = c.fetchall()

        c.close()
        conn.close()

        history = []
        for row in results:
            fixes_applied = _deserialize_json(row.get("fixes_applied"), [])
            issues_before = _deserialize_json(row.get("issues_before"), {})
            issues_after = _deserialize_json(row.get("issues_after"), {})
            fix_metadata = _deserialize_json(row.get("fix_metadata"), {})
            fix_suggestions = _deserialize_json(row.get("fix_suggestions"), [])

            version_number = None
            version_label = None
            relative_path = row.get("fixed_filename") or row.get("fixed_file")
            stored_filename = None
            file_size = None
            if isinstance(fix_metadata, dict):
                version_number = fix_metadata.get("version", version_number)
                version_label = fix_metadata.get("versionLabel", version_label)
                relative_path = fix_metadata.get("relativePath", relative_path)
                stored_filename = fix_metadata.get("storedFilename")
                file_size = fix_metadata.get("fileSize")

            history.append(
                {
                    "id": row["id"],
                    "scanId": row["scan_id"],
                    "originalFilename": row.get("original_filename")
                    or row.get("original_file"),
                    "fixedFilename": row.get("fixed_filename") or row.get("fixed_file"),
                    "fixedFilePath": relative_path,
                    "fixesApplied": fixes_applied,
                    "issuesBefore": issues_before,
                    "issuesAfter": issues_after,
                    "fixSuggestions": fix_suggestions,
                    "metadata": fix_metadata,
                    "appliedAt": row["applied_at"].isoformat()
                    if row["applied_at"]
                    else None,
                    "fixType": row["fix_type"],
                    "totalIssuesBefore": row["total_issues_before"],
                    "totalIssuesAfter": row["total_issues_after"],
                    "complianceBefore": row["compliance_before"],
                    "complianceAfter": row["compliance_after"],
                    "version": version_number,
                    "versionLabel": version_label,
                    "storedFilename": stored_filename,
                    "fileSize": file_size,
                }
            )

        assigned_versions = []
        for entry in reversed(history):
            if entry["version"] is None:
                entry["version"] = len(assigned_versions) + 1
                entry["versionLabel"] = f"V{entry['version']}"
            assigned_versions.append(entry["version"])

        latest_version = max(assigned_versions) if assigned_versions else None
        version_files = {
            info["version"]: info for info in get_versioned_files(scan_id)
        }

        for entry in history:
            info = version_files.get(entry["version"])
            if info:
                entry["storedFilename"] = entry["storedFilename"] or info["filename"]
                entry["fixedFilePath"] = entry["fixedFilePath"] or info["relative_path"]
                entry["fileSize"] = entry["fileSize"] or info["size"]
                entry["versionCreatedAt"] = (
                    info["created_at"].isoformat() if info["created_at"] else None
                )
            entry["isLatest"] = (
                latest_version is not None and entry["version"] == latest_version
            )
            entry["downloadable"] = entry["isLatest"]
            if not entry.get("versionLabel"):
                entry["versionLabel"] = f"V{entry['version']}"

        version_history = sorted(
            [
                {
                    "version": entry["version"],
                    "label": entry["versionLabel"],
                    "appliedAt": entry["appliedAt"],
                    "downloadable": entry["downloadable"],
                    "relativePath": entry.get("fixedFilePath"),
                }
                for entry in history
            ],
            key=lambda item: item["version"],
            reverse=True,
        )

        return jsonify(
            {
                "success": True,
                "history": history,
                "latestVersion": latest_version,
                "versions": version_history,
            }
        )

    except Exception as e:
        print(f"[Backend] ERROR getting fix history: {e}")
        import traceback

        traceback.print_exc()
        return jsonify({"error": str(e)}), 500


@app.route("/api/download-fixed/<path:filename>", methods=["GET"])
def download_fixed_file(filename):
    """Download a fixed PDF file"""
    try:
        print(f"[Backend] Downloading fixed file: {filename}")

        fixed_dir = Path(FIXED_FOLDER)
        uploads_dir = Path(UPLOAD_FOLDER)

        allow_old = _truthy(request.args.get("allowDownload"))
        version_param = request.args.get("version")
        scan_id_param = request.args.get("scanId")

        file_path = None
        selected_version = None
        scan_id_for_version = scan_id_param

        try:
            requested_path = (fixed_dir / filename).resolve()
        except Exception:
            requested_path = None

        base_fixed_resolved = fixed_dir.resolve()
        if (
            requested_path
            and requested_path.exists()
            and str(requested_path).startswith(str(base_fixed_resolved))
        ):
            file_path = requested_path
            scan_id_for_version = requested_path.parent.name
            version_number = _extract_version_from_path(requested_path)
            if scan_id_for_version:
                versions = get_versioned_files(scan_id_for_version)
                latest = versions[-1] if versions else None
                if version_number and latest:
                    selected_version = next(
                        (
                            entry
                            for entry in versions
                            if entry["version"] == version_number
                        ),
                        None,
                    )
                    if (
                        selected_version
                        and version_number != latest["version"]
                        and not allow_old
                    ):
                        return (
                            jsonify(
                                {
                                    "error": "Only the latest version is downloadable by default",
                                    "latestVersion": latest["version"],
                                    "requestedVersion": version_number,
                                }
                            ),
                            403,
                        )
        else:
            target_scan_id = scan_id_param or filename
            versions = get_versioned_files(target_scan_id)
            if versions:
                latest = versions[-1]
                selected_version = latest
                if version_param:
                    try:
                        requested_number = int(version_param)
                    except (ValueError, TypeError):
                        return jsonify({"error": "Invalid version specified"}), 400
                    match = next(
                        (
                            entry
                            for entry in versions
                            if entry["version"] == requested_number
                        ),
                        None,
                    )
                    if not match:
                        return jsonify(
                            {"error": f"Version {requested_number} not found"}
                        ), 404
                    if match["version"] != latest["version"] and not allow_old:
                        return (
                            jsonify(
                                {
                                    "error": "Only the latest version is downloadable by default",
                                    "latestVersion": latest["version"],
                                    "requestedVersion": match["version"],
                                }
                            ),
                            403,
                        )
                    selected_version = match

                file_path = selected_version["absolute_path"]
                scan_id_for_version = target_scan_id
            else:
                # Legacy fallback: search fixed and upload directories by raw filename
                for folder in [fixed_dir, uploads_dir]:
                    for ext in ["", ".pdf"]:
                        path = folder / f"{filename}{ext}"
                        if path.exists():
                            file_path = path
                            break
                    if file_path:
                        break

        if not file_path:
            print(f"[Backend] Fixed file not found: {filename}")
            return jsonify({"error": "File not found"}), 404

        original_filename = None
        if scan_id_for_version:
            scan_record = get_scan_by_id(scan_id_for_version)
            if scan_record:
                original_filename = scan_record.get("filename")

        if selected_version and original_filename:
            download_name = f"{Path(original_filename).stem}_V{selected_version['version']}.pdf"
        elif selected_version:
            download_name = selected_version["filename"]
        else:
            download_name = Path(file_path).name
            if not download_name.lower().endswith(".pdf"):
                download_name = f"{download_name}.pdf"

        print(f"[Backend] ✓ Serving fixed file: {file_path}")
        return send_file(
            file_path,
            mimetype="application/pdf",
            as_attachment=True,
            download_name=download_name,
        )

    except Exception as e:
        print(f"[Backend] Error downloading fixed file: {e}")
        import traceback

        traceback.print_exc()
        return jsonify({"error": str(e)}), 500


# === Serve PDF File for Preview ===
@app.route("/api/pdf-file/<scan_id>", methods=["GET"])
def serve_pdf_file(scan_id):
    """Serve PDF file for preview in PDF Editor"""
    try:
        uploads_dir = Path(UPLOAD_FOLDER)
        fixed_dir = Path(FIXED_FOLDER)

        version_param = request.args.get("version")
        file_path = None

        if version_param:
            try:
                requested_version = int(version_param)
            except (ValueError, TypeError):
                return jsonify({"error": "Invalid version parameter"}), 400
            version_info = get_fixed_version(scan_id, requested_version)
            if version_info:
                file_path = version_info["absolute_path"]
        else:
            latest_version = get_fixed_version(scan_id)
            if latest_version:
                file_path = latest_version["absolute_path"]

        if not file_path:
            # Try multiple file path strategies (legacy behavior)
            for folder in [fixed_dir, uploads_dir]:
                for ext in ["", ".pdf"]:
                    path = folder / f"{scan_id}{ext}"
                    if path.exists():
                        file_path = path
                        break
                if file_path:
                    break

        if not file_path:
            print(f"[Backend] PDF file not found for scan: {scan_id}")
            return jsonify({"error": "PDF file not found"}), 404

        return send_file(
            file_path,
            mimetype="application/pdf",
            as_attachment=False,  # Serve inline for preview
        )
    except Exception as e:
        print(f"[Backend] Error serving PDF file: {e}")
        return jsonify({"error": str(e)}), 500


# === Export Scan ===
@app.route("/api/export/<scan_id>", methods=["GET"])
def export_scan(scan_id):
    """Export scan data for report generation"""
    try:
        print(f"[Backend] Exporting scan data for: {scan_id}")

        # Get scan data
        scan_data = get_scan_by_id(scan_id)
        if not scan_data:
            return jsonify({"error": "Scan not found"}), 404

        # Parse scan_results
        scan_results = scan_data.get("scan_results", {})
        if isinstance(scan_results, str):
            scan_results = json.loads(scan_results)

        results = scan_results.get("results", scan_results)
        summary = scan_results.get("summary", {})
        verapdf_status = scan_results.get("verapdfStatus")

        if verapdf_status is None:
            verapdf_status = build_verapdf_status(results)

        # Ensure summary has all required fields
        if not summary or "totalIssues" not in summary:
            try:
                summary = PDFAccessibilityAnalyzer.calculate_summary(
                    results, verapdf_status
                )
            except Exception as calc_error:
                print(
                    f"[Backend] Warning: unable to regenerate summary for export: {calc_error}"
                )
                total_issues = sum(
                    len(v) if isinstance(v, list) else 0 for v in results.values()
                )
                summary = {
                    "totalIssues": total_issues,
                    "highSeverity": len(
                        [
                            i
                            for issues in results.values()
                            if isinstance(issues, list)
                            for i in issues
                            if isinstance(i, dict)
                            and i.get("severity") in ["high", "critical"]
                        ]
                    ),
                    "complianceScore": max(0, 100 - total_issues * 2),
                }

        if isinstance(summary, dict) and verapdf_status:
            summary.setdefault("wcagCompliance", verapdf_status.get("wcagCompliance"))
            summary.setdefault("pdfuaCompliance", verapdf_status.get("pdfuaCompliance"))

        export_data = {
            "scanId": scan_data["id"],
            "filename": scan_data["filename"],
            "uploadDate": scan_data.get("upload_date", scan_data.get("created_at")),
            "status": scan_data.get("status", "completed"),
            "summary": summary,
            "results": results,
            "verapdfStatus": verapdf_status,
        }

        print(f"[Backend] ✓ Export data prepared for: {scan_id}")
        return jsonify(export_data)

    except Exception as e:
        print(f"[Backend] Error exporting scan: {e}")
        import traceback

        traceback.print_exc()
        return jsonify({"error": str(e)}), 500


# === Individual Scan Details ===
@app.route("/api/scan/<scan_id>", methods=["GET"])
def get_scan(scan_id):
    """Fetch individual scan details by scan_id with WCAG and PDF/A stats"""
    try:
        print(f"[Backend] Fetching scan details for: {scan_id}")

        # Try multiple query strategies to find the scan
        query = "SELECT * FROM scans WHERE id = %s"
        result = execute_query(query, (scan_id,), fetch=True)

        if not result or len(result) == 0:
            # Try without .pdf extension
            scan_id_no_ext = scan_id.replace(".pdf", "")
            result = execute_query(query, (scan_id_no_ext,), fetch=True)

        if not result or len(result) == 0:
            # Try by filename
            query = "SELECT * FROM scans WHERE filename = %s ORDER BY created_at DESC LIMIT 1"
            result = execute_query(query, (scan_id,), fetch=True)

        if result and len(result) > 0:
            scan = dict(result[0])

            scan_results = scan.get("scan_results", {})
            if isinstance(scan_results, str):
                scan_results = json.loads(scan_results)

            results = scan_results.get("results", scan_results)
            summary = scan_results.get("summary", {})
            verapdf_status = scan_results.get("verapdfStatus")

            if verapdf_status is None:
                verapdf_status = build_verapdf_status(results)

            if (
                not summary
                or "totalIssues" not in summary
                or summary.get("totalIssues", 0) == 0
            ):
                try:
                    summary = PDFAccessibilityAnalyzer.calculate_summary(
                        results, verapdf_status
                    )
                except Exception as calc_error:
                    print(
                        f"[Backend] Warning: failed to rebuild summary for scan {scan_id}: {calc_error}"
                    )
                    total_issues = sum(
                        len(v) if isinstance(v, list) else 0 for v in results.values()
                    )
                    summary = {
                        "totalIssues": total_issues,
                        "highSeverity": len(
                            [
                                i
                                for issues in results.values()
                                if isinstance(issues, list)
                                for i in issues
                                if isinstance(i, dict)
                                and i.get("severity") in ["high", "critical"]
                            ]
                        ),
                        "complianceScore": max(0, 100 - total_issues * 2),
                    }
            if isinstance(summary, dict) and verapdf_status:
                summary.setdefault(
                    "wcagCompliance", verapdf_status.get("wcagCompliance")
                )
                summary.setdefault(
                    "pdfuaCompliance", verapdf_status.get("pdfuaCompliance")
                )

            fix_suggestions = generate_fix_suggestions(results)

            version_entries = get_versioned_files(scan["id"])
            latest_version = version_entries[-1] if version_entries else None

            response_data = {
                "scanId": scan["id"],
                "id": scan["id"],
                "filename": scan["filename"],  # Use original filename from database
                "fileName": scan["filename"],
                "uploadDate": scan.get("upload_date", scan.get("created_at")),
                "timestamp": scan.get("upload_date", scan.get("created_at")),
                "status": scan.get("status", "completed"),
                "results": results,
                "summary": summary,
                "fixes": fix_suggestions,
                "verapdfStatus": verapdf_status
                or {
                    "isActive": False,
                    "wcagCompliance": None,
                    "pdfuaCompliance": None,
                    "totalVeraPDFIssues": len(results.get("wcagIssues", []))
                    + len(results.get("pdfaIssues", []))
                    + len(results.get("pdfuaIssues", [])),
                },
            }
            if latest_version:
                response_data["latestVersion"] = latest_version["version"]
                response_data["latestFixedFile"] = latest_version["relative_path"]
                response_data["versionHistory"] = [
                    {
                        "version": entry["version"],
                        "label": f"V{entry['version']}",
                        "relativePath": entry["relative_path"],
                        "createdAt": entry["created_at"].isoformat()
                        if entry["created_at"]
                        else None,
                        "fileSize": entry["size"],
                        "downloadable": entry["version"] == latest_version["version"],
                    }
                    for entry in reversed(version_entries)
                ]

            print(
                f"[Backend] ✓ Found scan: {scan_id}, Total issues: {summary.get('totalIssues', 0)}, WCAG: {summary.get('wcagCompliance', 0)}%, PDF/UA: {summary.get('pdfuaCompliance', 0)}%"
            )
            return jsonify(response_data)

        print(f"[Backend] Scan not found: {scan_id}")
        return jsonify({"error": f"Scan not found: {scan_id}"}), 404

    except Exception as e:
        print(f"[Backend] Error fetching scan: {e}")
        import traceback

        traceback.print_exc()
        return jsonify({"error": str(e)}), 500


# === Delete Scan ===
@app.route("/api/scan/<scan_id>", methods=["DELETE"])
def delete_scan(scan_id):
    """Delete an individual scan and its associated files"""
    try:
        print(f"[Backend] Deleting scan: {scan_id}")

        scan = get_scan_by_id(scan_id)
        if not scan:
            return jsonify({"error": "Scan not found"}), 404

        group_id = scan.get("group_id")

        # Delete physical files
        uploads_dir = Path(UPLOAD_FOLDER)
        fixed_dir = Path(FIXED_FOLDER)
        deleted_files = 0

        for folder in [uploads_dir, fixed_dir]:
            # Try with and without .pdf extension
            for ext in ["", ".pdf"]:
                file_path = folder / f"{scan_id}{ext}"
                if file_path.exists():
                    file_path.unlink()
                    deleted_files += 1
                    print(f"[Backend] Deleted file: {file_path}")

        version_dir = fixed_dir / scan_id
        if version_dir.exists() and version_dir.is_dir():
            removed_count = sum(1 for path in version_dir.glob("**/*") if path.is_file())
            shutil.rmtree(version_dir, ignore_errors=True)
            deleted_files += removed_count
            print(f"[Backend] Deleted version history directory: {version_dir}")

        # Delete from database
        execute_query(
            "DELETE FROM fix_history WHERE scan_id = %s", (scan_id,), fetch=False
        )
        execute_query("DELETE FROM scans WHERE id = %s", (scan_id,), fetch=False)

        if group_id:
            update_group_file_count(group_id)
            print(f"[Backend] Updated file count for group: {group_id}")

        print(f"[Backend] ✓ Deleted scan {scan_id} ({deleted_files} files)")

        return jsonify(
            {
                "success": True,
                "message": f"Deleted scan and {deleted_files} file(s)",
                "deletedFiles": deleted_files,
                "groupId": group_id,
            }
        )

    except Exception as e:
        print(f"[Backend] Error deleting scan: {e}")
        import traceback

        traceback.print_exc()
        return jsonify({"error": str(e)}), 500


# === Save Fix History ===
def save_fix_history(
    scan_id,
    original_filename,
    fixed_filename,
    fixes_applied,
    fix_type="automated",
    batch_id=None,
    group_id=None,
    issues_before=None,
    issues_after=None,
    compliance_before=None,
    compliance_after=None,
    total_issues_before=0,
    total_issues_after=0,
    high_severity_before=0,
    high_severity_after=0,
    fix_suggestions=None,
    fix_metadata=None,
    version=None,
):
    """
    Save fix history to the fix_history table.
    All fix records are stored exclusively in fix_history table.
    The scans table maintains only the initial scan data.
    """
    try:
        conn = get_db_connection()
        c = conn.cursor()

        fix_metadata = dict(fix_metadata or {})
        if version is not None:
            fix_metadata.setdefault("version", version)
            fix_metadata.setdefault("versionLabel", f"V{version}")
            fix_metadata.setdefault("relativePath", fixed_filename)

        if not original_filename:
            print(
                f"[Backend] ⚠ original_filename is missing, retrieving from scan record..."
            )
            c.execute("SELECT filename FROM scans WHERE id = %s", (scan_id,))
            scan_record = c.fetchone()
            if scan_record and scan_record.get("filename"):
                original_filename = scan_record["filename"]
                print(
                    f"[Backend] ✓ Retrieved original_filename from scan: {original_filename}"
                )
            else:
                print(
                    f"[Backend] ✗ Could not retrieve original_filename for scan_id: {scan_id}"
                )
                conn.close()
                return None

        # Ensure fixed_filename is set
        if not fixed_filename:
            fixed_filename = original_filename.replace(".pdf", "_fixed.pdf")

        if total_issues_before == 0 and issues_before:
            # Count total issues from issues_before dictionary
            if isinstance(issues_before, dict):
                total_issues_before = sum(
                    len(issues)
                    for issues in issues_before.values()
                    if isinstance(issues, list)
                )
            print(f"[Backend] ✓ Calculated total_issues_before: {total_issues_before}")

        if total_issues_after == 0 and issues_after:
            # Count total issues from issues_after dictionary
            if isinstance(issues_after, dict):
                total_issues_after = sum(
                    len(issues)
                    for issues in issues_after.values()
                    if isinstance(issues, list)
                )
            print(f"[Backend] ✓ Calculated total_issues_after: {total_issues_after}")

        # If still 0, try to get from scan record
        if total_issues_before == 0:
            c.execute("SELECT total_issues FROM scans WHERE id = %s", (scan_id,))
            scan_record = c.fetchone()
            if scan_record and scan_record.get("total_issues"):
                total_issues_before = scan_record["total_issues"]
                print(
                    f"[Backend] ✓ Retrieved total_issues_before from scan: {total_issues_before}"
                )

        # Calculate high severity counts if not provided
        if high_severity_before == 0 and issues_before:
            if isinstance(issues_before, dict):
                for category, issues_list in issues_before.items():
                    if isinstance(issues_list, list):
                        high_severity_before += sum(
                            1
                            for issue in issues_list
                            if issue.get("severity") == "high"
                        )

        if high_severity_after == 0 and issues_after:
            if isinstance(issues_after, dict):
                for category, issues_list in issues_after.items():
                    if isinstance(issues_list, list):
                        high_severity_after += sum(
                            1
                            for issue in issues_list
                            if issue.get("severity") == "high"
                        )

        print(f"[Backend] 💾 Saving fix history:")
        print(f"[Backend]   - scan_id: {scan_id}")
        print(f"[Backend]   - original_filename: {original_filename}")
        print(f"[Backend]   - fixed_filename: {fixed_filename}")
        print(f"[Backend]   - fix_type: {fix_type}")
        print(
            f"[Backend]   - total_issues: {total_issues_before} → {total_issues_after}"
        )
        print(f"[Backend]   - compliance: {compliance_before}% → {compliance_after}%")

        # Get batch_id and group_id from scan if not provided
        if not batch_id or not group_id:
            c.execute("SELECT batch_id, group_id FROM scans WHERE id = %s", (scan_id,))
            scan_record = c.fetchone()
            if scan_record:
                if not batch_id:
                    batch_id = scan_record.get("batch_id")
                if not group_id:
                    group_id = scan_record.get("group_id")

        query = """
            INSERT INTO fix_history (
                scan_id, original_file, fixed_file, original_filename, fixed_filename,
                fixes_applied, fix_type, applied_at,
                batch_id, group_id,
                issues_before, issues_after,
                compliance_before, compliance_after,
                total_issues_before, total_issues_after,
                high_severity_before, high_severity_after,
                fix_suggestions, fix_metadata
            ) VALUES (
                %s, %s, %s, %s, %s, %s, %s, %s, %s, %s, %s, %s, %s, %s, %s, %s, %s, %s, %s, %s
            )
            RETURNING id
        """

        c.execute(
            query,
            (
                scan_id,
                original_filename,  # original_file
                fixed_filename,  # fixed_file
                original_filename,  # original_filename
                fixed_filename,  # fixed_filename
                json.dumps(fixes_applied) if fixes_applied else "[]",
                fix_type,
                datetime.now(),
                batch_id,
                group_id,
                json.dumps(issues_before) if issues_before else "{}",
                json.dumps(issues_after) if issues_after else "{}",
                compliance_before,
                compliance_after,
                total_issues_before,
                total_issues_after,
                high_severity_before,
                high_severity_after,
                json.dumps(fix_suggestions) if fix_suggestions else "[]",
                json.dumps(fix_metadata) if fix_metadata else "{}",
            ),
        )

        fix_history_id = c.fetchone()["id"]
        conn.commit()

        print(
            f"[Backend] ✓ Fix history saved (ID: {fix_history_id}): {original_filename} -> {fixed_filename}"
        )
        print(
            f"[Backend]   Fix type: {fix_type}, Issues: {total_issues_before} → {total_issues_after}"
        )

        update_query = """
            UPDATE scans
            SET status = 'fixed',
                issues_fixed = %s,
                issues_remaining = %s
            WHERE id = %s
        """
        c.execute(
            update_query,
            (total_issues_before - total_issues_after, total_issues_after, scan_id),
        )

        conn.commit()
        conn.close()

        print(f"[Backend] ✓ Scan status updated successfully")

        return fix_history_id

    except Exception as e:
        print(f"[Backend] ✗ Error saving fix history: {e}")
        import traceback

        traceback.print_exc()
        if "conn" in locals():
            conn.rollback()
            conn.close()
        print(
            f"[Backend] ⚠ WARNING: Fix history save failed, but fix was applied successfully"
        )
        return None


# === Get Scan by ID ===
def get_scan_by_id(scan_id):
    """Get scan by ID with multiple fallback strategies and ensure .pdf extension"""
    try:
        print(f"[Backend] Looking up scan: {scan_id}")

        # Strategy 1: Query by exact id
        query = "SELECT * FROM scans WHERE id = %s"
        result = execute_query(query, (scan_id,), fetch=True)

        if not result or len(result) == 0:
            # Try without .pdf extension
            scan_id_no_ext = scan_id.replace(".pdf", "")
            result = execute_query(query, (scan_id_no_ext,), fetch=True)

        if not result or len(result) == 0:
            # Try by filename
            query = "SELECT * FROM scans WHERE filename = %s ORDER BY created_at DESC LIMIT 1"
            result = execute_query(query, (scan_id,), fetch=True)

        if result and len(result) > 0:
            scan = dict(result[0])
            # Ensure consistency in filename handling if needed, though 'id' is primary
            # if 'file_path' in scan and not scan['file_path'].endswith('.pdf'):
            #     scan['file_path'] = f"{scan['file_path']}.pdf"
            print(f"[Backend] ✓ Found scan by id")
            return scan

        print(f"[Backend] ✗ Scan not found: {scan_id}")
        return None

    except Exception as e:
        print(f"[Backend] Error getting scan: {e}")
        import traceback

        traceback.print_exc()
        return None


def update_scan_status(scan_id):
    """Update scan status based on applied fixes and remaining issues"""
    try:
        conn = get_db_connection()
        c = conn.cursor()

        c.execute(
            """
            SELECT scan_results, issues_fixed, total_issues
            FROM scans
            WHERE id = %s
        """,
            (scan_id,),
        )

        result = c.fetchone()
        if not result:
            c.close()
            conn.close()
            print(f"[v0] Scan {scan_id} not found for status update")
            return None

        scan_results = result["scan_results"]
        if isinstance(scan_results, str):
            scan_results = json.loads(scan_results)

        # Get summary from scan_results
        summary = scan_results.get("summary", {})
        total_issues = summary.get("totalIssues", result.get("total_issues") or 0)

        # Determine status based on fix history
        c.execute(
            """
            SELECT COUNT(*) as fix_count
            FROM fix_history
            WHERE scan_id = %s
        """,
            (scan_id,),
        )

        fix_count_result = c.fetchone()
        has_fixes = fix_count_result and fix_count_result["fix_count"] > 0

        # Determine status
        if has_fixes and total_issues == 0:
            new_status = "fixed"
        elif has_fixes:
            new_status = "processed"
        elif total_issues == 0:
            new_status = "compliant"
        else:
            new_status = "unprocessed"

        # Update status
        c.execute(
            """
            UPDATE scans
            SET status = %s
            WHERE id = %s
        """,
            (new_status, scan_id),
        )

        conn.commit()
        c.close()
        conn.close()

        print(f"[v0] ✓ Scan status updated successfully")
        print(f"[v0] Updated scan {scan_id} status to: {new_status}")
        return new_status

    except Exception as e:
        print(f"[v0] Error updating scan status: {e}")
        import traceback

        traceback.print_exc()
        return None


@app.route("/api/groups", methods=["GET"])
def get_groups():
    """Get all groups with file counts"""
    try:
        print("[Backend] 📋 Fetching all groups...")
        query = """
            SELECT g.id, g.name, g.description, g.created_at,
                   COALESCE(g.file_count, 0) as file_count
            FROM groups g
            ORDER BY g.created_at DESC
        """
        groups = execute_query(query, fetch=True)

        groups_list = [dict(g) for g in groups] if groups else []

        print(f"[Backend] ✓ Returning {len(groups_list)} groups")
        for group in groups_list:
            print(
                f"[Backend]   - {group['name']} ({group['id']}) - {group['file_count']} files"
            )

        return jsonify({"groups": groups_list})
    except Exception as e:
        print(f"[Backend] ✗ Error fetching groups: {e}")
        import traceback

        traceback.print_exc()
        return jsonify({"error": str(e)}), 500


@app.route("/api/groups", methods=["POST"])
def create_group():
    """Create a new group"""
    try:
        data = request.get_json()
        name = data.get("name", "").strip()
        description = data.get("description", "").strip()

        if not name:
            return jsonify({"error": "Group name is required"}), 400

        if len(name) > 255:
            return jsonify(
                {"error": "Group name must be less than 255 characters"}
            ), 400

        group_id = f"group_{uuid.uuid4().hex}"

        conn = get_db_connection()
        c = conn.cursor()

        try:
            # Ensure name uniqueness (case-insensitive) before attempting insert
            c.execute(
                """
                SELECT id FROM groups
                WHERE LOWER(name) = LOWER(%s)
                LIMIT 1
            """,
                (name,),
            )

            if c.fetchone():
                c.close()
                conn.close()
                return jsonify({"error": "A group with this name already exists"}), 409

            # Insert group with explicit file_count initialization
            c.execute(
                """
                INSERT INTO groups (id, name, description, created_at, file_count)
                VALUES (%s, %s, %s, NOW(), 0)
                RETURNING id, name, description, created_at, file_count
            """,
                (group_id, name, description),
            )

            result = c.fetchone()
            conn.commit()

            if result:
                group = dict(result)
                print(f"[Backend] ✓ Created group: {name} ({group_id})")
                c.close()
                conn.close()
                return jsonify({"group": group}), 201
            else:
                conn.rollback()
                c.close()
                conn.close()
                return jsonify({"error": "Failed to create group"}), 500

        except psycopg2.IntegrityError as e:
            conn.rollback()
            c.close()
            conn.close()
            print(f"[Backend] ✗ Integrity error creating group: {e}")
            return jsonify({"error": "A group with this name already exists"}), 409
        except Exception as e:
            conn.rollback()
            c.close()
            conn.close()
            raise e

    except Exception as e:
        print(f"[Backend] Error creating group: {e}")
        import traceback

        traceback.print_exc()
        return jsonify({"error": str(e)}), 500


@app.route("/api/groups/<group_id>", methods=["GET"])
def get_group(group_id):
    """Get group details with all scans"""
    try:
        query = """
            SELECT g.*, 
                   COUNT(s.id) as file_count
            FROM groups g
            LEFT JOIN scans s ON g.id = s.group_id
            WHERE g.id = %s
            GROUP BY g.id
        """
        result = execute_query(query, (group_id,), fetch=True)

        if not result or len(result) == 0:
            return jsonify({"error": "Group not found"}), 404

        group = dict(result[0])

        # Get all scans in this group
        scans_query = """
            SELECT id, filename, status, upload_date, created_at
            FROM scans
            WHERE group_id = %s
            ORDER BY upload_date DESC
        """
        scans = execute_query(scans_query, (group_id,), fetch=True)
        group["scans"] = scans

        return jsonify({"group": group})
    except Exception as e:
        print(f"[Backend] Error fetching group: {e}")
        return jsonify({"error": str(e)}), 500


@app.route("/api/groups/<group_id>", methods=["DELETE"])
def delete_group(group_id):
    """Delete a group (scans will have group_id set to NULL)"""
    try:
        # Check if group exists
        check_query = "SELECT id FROM groups WHERE id = %s"
        result = execute_query(check_query, (group_id,), fetch=True)

        if not result or len(result) == 0:
            return jsonify({"error": "Group not found"}), 404

        # Delete group (CASCADE will set group_id to NULL in scans)
        delete_query = "DELETE FROM groups WHERE id = %s"
        execute_query(delete_query, (group_id,), fetch=False)

        print(f"[Backend] ✓ Deleted group: {group_id}")
        return jsonify({"success": True, "message": "Group deleted successfully"})
    except Exception as e:
        print(f"[Backend] Error deleting group: {e}")
        return jsonify({"error": str(e)}), 500


# === Update Group ===
@app.route("/api/groups/<group_id>", methods=["PUT"])
def update_group(group_id):
    """Update group details"""
    try:
        data = request.get_json()
        name = data.get("name", "").strip()
        description = data.get("description", "").strip()

        if not name:
            return jsonify({"error": "Group name is required"}), 400

        # Check if group exists
        conn = get_db_connection()
        cur = conn.cursor()
        cur.execute("SELECT id FROM groups WHERE id = %s", (group_id,))
        existing = cur.fetchone()

        if not existing:
            cur.close()
            conn.close()
            return jsonify({"error": "Group not found"}), 404

        # Ensure name uniqueness (case-insensitive) against other groups
        cur.execute(
            """
            SELECT id FROM groups
            WHERE LOWER(name) = LOWER(%s) AND id <> %s
            LIMIT 1
        """,
            (name, group_id),
        )
        if cur.fetchone():
            cur.close()
            conn.close()
            return jsonify({"error": "A group with this name already exists"}), 409

        cur.execute(
            """
            UPDATE groups
            SET name = %s, description = %s
            WHERE id = %s
            RETURNING id, name, description, created_at, file_count
        """,
            (name, description, group_id),
        )
        result = cur.fetchone()
        conn.commit()
        cur.close()
        conn.close()

        if result:
            group = dict(result)
            print(f"[Backend] ✓ Updated group: {name} ({group_id})")
            return jsonify({"group": group})

        return jsonify({"error": "Failed to update group"}), 500

    except psycopg2.IntegrityError:
        try:
            cur.close()
        except Exception:
            pass
        try:
            conn.close()
        except Exception:
            pass
        return jsonify({"error": "A group with this name already exists"}), 409
    except Exception as e:
        print(f"[Backend] Error updating group: {e}")
        import traceback

        traceback.print_exc()
        try:
            cur.close()
        except Exception:
            pass
        try:
            conn.close()
        except Exception:
            pass
        return jsonify({"error": str(e)}), 500


# === Get Batch Details ===
@app.route("/api/batch/<batch_id>", methods=["GET"])
def get_batch_details(batch_id):
    """
    Returns all scans for a given batch with their current state.
    Combines initial scan data from scans table with latest fix data from fix_history.
    """
    try:
        conn = get_db_connection()
        cur = conn.cursor(cursor_factory=RealDictCursor)

        # Fetch batch details
        cur.execute(
            """
            SELECT 
                id,
                name,
                created_at,
                group_id,
                status,
                total_files,
                total_issues,
                fixed_issues,
                remaining_issues,
                unprocessed_files
            FROM batches
            WHERE id = %s
        """,
            (batch_id,),
        )
        batch = cur.fetchone()

        if not batch:
            return jsonify({"error": f"Batch {batch_id} not found"}), 404

        cur.execute(
            """
            SELECT 
                s.id AS scan_id,
                s.filename,
                s.scan_results,
                s.status,
                s.upload_date,
                s.group_id,
                s.total_issues as initial_total_issues,
                fh.id as fix_id,
                fh.fixed_filename,
                fh.fixes_applied,
                fh.applied_at,
                fh.fix_type,
                fh.total_issues_after,
                fh.compliance_after,
                fh.high_severity_after,
                fh.issues_after
            FROM scans s
            LEFT JOIN LATERAL (
                SELECT * FROM fix_history
                WHERE scan_id = s.id
                ORDER BY applied_at DESC
                LIMIT 1
            ) fh ON true
            WHERE s.batch_id = %s
            ORDER BY s.upload_date DESC
        """,
            (batch_id,),
        )
        scans = cur.fetchall()

        processed_scans = []
        total_issues = 0
        total_compliance = 0
        total_high = 0

        for scan in scans:
            # Parse initial scan results
            scan_results = scan.get("scan_results")
            if isinstance(scan_results, str):
                try:
                    scan_results = json.loads(scan_results)
                except Exception:
                    scan_results = {}

            initial_summary = (
                scan_results.get("summary", {})
                if isinstance(scan_results, dict)
                else {}
            )

            if scan.get("fix_id"):
                # Scan has been fixed - use data from fix_history
                current_issues = scan.get("total_issues_after", 0)
                current_compliance = scan.get("compliance_after", 0)
                current_high = scan.get("high_severity_after", 0)
                current_status = "fixed"
                fixes_applied = scan.get("fixes_applied", [])
            else:
                # Scan not fixed yet - use initial scan data
                current_issues = initial_summary.get("totalIssues", 0)
                current_compliance = initial_summary.get("complianceScore", 0)
                current_high = initial_summary.get("highSeverity", 0)
                current_status = scan.get("status", "scanned")
                fixes_applied = []

            # Aggregate stats
            total_issues += current_issues
            total_high += current_high
            total_compliance += current_compliance

            version_entries = get_versioned_files(scan["scan_id"])
            latest_version_entry = version_entries[-1] if version_entries else None
            version_history = (
                [
                    {
                        "version": entry["version"],
                        "label": f"V{entry['version']}",
                        "relativePath": entry["relative_path"],
                        "createdAt": entry["created_at"].isoformat()
                        if entry["created_at"]
                        else None,
                        "downloadable": entry["version"]
                        == latest_version_entry["version"],
                        "fileSize": entry["size"],
                    }
                    for entry in reversed(version_entries)
                ]
                if version_entries
                else []
            )

            processed_scans.append(
                {
                    "scanId": scan["scan_id"],
                    "filename": scan["filename"],
                    "status": current_status,
                    "uploadDate": scan.get("upload_date"),
                    "groupId": scan.get("group_id"),
                    "fixedFilename": scan.get("fixed_filename"),
                    "lastFixApplied": scan.get("applied_at"),
                    "fixType": scan.get("fix_type"),
                    "fixesApplied": fixes_applied,
                    "summary": {
                        "totalIssues": current_issues,
                        "highSeverity": current_high,
                        "complianceScore": current_compliance,
                    },
                    "initialSummary": {
                        "totalIssues": initial_summary.get("totalIssues", 0),
                        "highSeverity": initial_summary.get("highSeverity", 0),
                        "complianceScore": initial_summary.get("complianceScore", 0),
                    },
                    "results": scan_results.get("results", {})
                    if isinstance(scan_results, dict)
                    else {},
                    "latestVersion": latest_version_entry["version"]
                    if latest_version_entry
                    else None,
                    "latestFixedFile": latest_version_entry["relative_path"]
                    if latest_version_entry
                    else None,
                    "versionHistory": version_history,
                }
            )

        avg_compliance = (
            round(total_compliance / len(processed_scans), 2) if processed_scans else 0
        )

        batch_total_issues = batch.get("total_issues")
        batch_fixed_issues = batch.get("fixed_issues")
        batch_remaining_issues = batch.get("remaining_issues")
        batch_unprocessed_files = batch.get("unprocessed_files")
        batch_total_files = batch.get("total_files")

        response = {
            "batchId": batch_id,
            "batchName": batch.get("name"),
            "name": batch.get("name"),
            "createdAt": batch.get("created_at"),
            "uploadDate": batch.get("created_at"),
            "groupId": batch.get("group_id"),
            "status": batch.get("status"),
            "fileCount": batch_total_files if batch_total_files is not None else len(processed_scans),
            "totalIssues": batch_total_issues if batch_total_issues is not None else total_issues,
            "fixedIssues": batch_fixed_issues if batch_fixed_issues is not None else max(
                (batch_total_issues if batch_total_issues is not None else total_issues) - (batch_remaining_issues or 0), 0
            ),
            "remainingIssues": batch_remaining_issues if batch_remaining_issues is not None else max(
                total_issues - (batch_fixed_issues or 0), 0
            ),
            "unprocessedFiles": batch_unprocessed_files if batch_unprocessed_files is not None else sum(
                1
                for scan in processed_scans
                if (scan.get("status") or "").lower() in {"uploaded", "unprocessed", "processing"}
            ),
            "highSeverity": total_high,
            "avgCompliance": avg_compliance,
            "scans": processed_scans,
        }

        conn.close()
        return jsonify(response)

    except Exception as e:
        print(f"[Backend] ✗ Error fetching batch details: {e}")
        import traceback

        traceback.print_exc()
        return jsonify({"error": "Failed to load batch details"}), 500


# === Delete Batch ===
@app.route("/api/batch/<batch_id>", methods=["DELETE"])
def delete_batch(batch_id):
    """Delete a batch and all its scans"""
    try:
        print(f"[Backend] Deleting batch: {batch_id}")

        scans_query = "SELECT id, group_id FROM scans WHERE batch_id = %s"
        scans = execute_query(scans_query, (batch_id,), fetch=True)

        affected_groups = set()
        for scan in scans:
            if scan.get("group_id"):
                affected_groups.add(scan["group_id"])

        # Delete physical files
        uploads_dir = Path(UPLOAD_FOLDER)
        fixed_dir = Path(FIXED_FOLDER)
        deleted_files = 0

        for scan in scans:
            scan_id = scan["id"]
            for folder in [uploads_dir, fixed_dir]:
                for ext in ["", ".pdf"]:
                    file_path = folder / f"{scan_id}{ext}"
                    if file_path.exists():
                        file_path.unlink()
                        deleted_files += 1

        # Delete from database
        execute_query(
            "DELETE FROM fix_history WHERE scan_id IN (SELECT id FROM scans WHERE batch_id = %s)",
            (batch_id,),
            fetch=False,
        )
        execute_query("DELETE FROM scans WHERE batch_id = %s", (batch_id,), fetch=False)
        execute_query("DELETE FROM batches WHERE id = %s", (batch_id,), fetch=False)

        for group_id in affected_groups:
            update_group_file_count(group_id)
            print(f"[Backend] Updated file count for group: {group_id}")

        print(
            f"[Backend] ✓ Deleted batch {batch_id} with {len(scans)} scans and {deleted_files} files"
        )

        return jsonify(
            {
                "success": True,
                "message": f"Deleted batch with {len(scans)} scans",
                "deletedFiles": deleted_files,
                "affectedGroups": list(affected_groups),
            }
        )

    except Exception as e:
        print(f"[Backend] Error deleting batch: {e}")
        import traceback

        traceback.print_exc()
        return jsonify({"error": str(e)}), 500


# === Batch Download ===
@app.route("/api/batch/<batch_id>/download", methods=["GET"])
def download_batch(batch_id):
    """Download all files in a batch as a ZIP file"""
    try:
        import zipfile
        from io import BytesIO

        print(f"[Backend] Creating ZIP for batch: {batch_id}")

        # Get all scans in batch
        scans_query = "SELECT id, filename FROM scans WHERE batch_id = %s"
        scans = execute_query(scans_query, (batch_id,), fetch=True)

        if not scans or len(scans) == 0:
            return jsonify({"error": "No files found in batch"}), 404

        # Create ZIP file in memory
        zip_buffer = BytesIO()

        with zipfile.ZipFile(zip_buffer, "w", zipfile.ZIP_DEFLATED) as zip_file:
            uploads_dir = Path(UPLOAD_FOLDER)
            fixed_dir = Path(FIXED_FOLDER)

            for scan in scans:
                scan_id = scan["id"]
                filename = scan["filename"]

                # Try to find the file
                file_path = None
                for folder in [fixed_dir, uploads_dir]:
                    for ext in ["", ".pdf"]:
                        path = folder / f"{scan_id}{ext}"
                        if path.exists():
                            file_path = path
                            break
                    if file_path:
                        break

                if file_path:
                    # Add file to ZIP with original filename
                    zip_file.write(file_path, filename)
                    print(f"[Backend] Added to ZIP: {filename}")

        zip_buffer.seek(0)

        # Get batch name for filename
        batch_query = "SELECT name FROM batches WHERE id = %s"
        batch_result = execute_query(batch_query, (batch_id,), fetch=True)
        batch_name = batch_result[0]["name"] if batch_result else batch_id

        print(f"[Backend] ✓ ZIP created with {len(scans)} files")

        return send_file(
            zip_buffer,
            mimetype="application/zip",
            as_attachment=True,
            download_name=f"{batch_name}.zip",
        )

    except Exception as e:
        print(f"[Backend] Error creating batch ZIP: {e}")
        import traceback

        traceback.print_exc()
        return jsonify({"error": str(e)}), 500


@app.route("/api/batch/<batch_id>/export", methods=["GET"])
def export_batch(batch_id):
    """Generate a ZIP containing batch metadata, scan summaries, and source/fixed PDFs."""
    try:
        import zipfile
        from io import BytesIO
        import re

        print(f"[Backend] Exporting batch package for: {batch_id}")

        update_batch_statistics(batch_id)

        conn = get_db_connection()
        cur = conn.cursor(cursor_factory=RealDictCursor)

        cur.execute(
            """
            SELECT id, name, group_id, created_at, status,
                   total_files, total_issues, fixed_issues,
                   remaining_issues, unprocessed_files
            FROM batches
            WHERE id = %s
        """,
            (batch_id,),
        )
        batch = cur.fetchone()

        if not batch:
            cur.close()
            conn.close()
            return jsonify({"error": f"Batch {batch_id} not found"}), 404

        cur.execute(
            """
            SELECT s.id, s.filename, s.scan_results, s.status, s.upload_date,
                   s.total_issues, s.issues_fixed, s.issues_remaining,
                   fh.fixed_filename, fh.fixes_applied, fh.applied_at, fh.fix_type,
                   fh.total_issues_after, fh.compliance_after, fh.high_severity_after
            FROM scans s
            LEFT JOIN LATERAL (
                SELECT *
                FROM fix_history
                WHERE scan_id = s.id
                ORDER BY applied_at DESC
                LIMIT 1
            ) fh ON true
            WHERE s.batch_id = %s
            ORDER BY COALESCE(s.upload_date, s.created_at)
        """,
            (batch_id,),
        )
        scans = cur.fetchall()

        cur.close()
        conn.close()

        if not scans:
            return jsonify({"error": "No scans found for this batch"}), 404

        def _sanitize(value: str, fallback: str) -> str:
            text = value or fallback
            return re.sub(r"[^A-Za-z0-9._-]", "_", text)

        def _deserialize_payload(value, fallback):
            if not value:
                return fallback
            if isinstance(value, (list, dict)):
                return value
            if isinstance(value, str):
                try:
                    return json.loads(value)
                except Exception:
                    return fallback
            return fallback

        def _to_export_payload(scan_row):
            scan_results = scan_row.get("scan_results", {})
            if isinstance(scan_results, str):
                try:
                    scan_results = json.loads(scan_results)
                except Exception:
                    scan_results = {}

            results = scan_results.get("results", scan_results) or {}
            summary = scan_results.get("summary", {}) or {}
            verapdf_status = scan_results.get("verapdfStatus")

            if verapdf_status is None:
                verapdf_status = build_verapdf_status(results)

            if not summary or "totalIssues" not in summary:
                try:
                    summary = PDFAccessibilityAnalyzer.calculate_summary(
                        results, verapdf_status
                    )
                except Exception as calc_error:
                    print(
                        f"[Backend] Warning: unable to regenerate summary for export ({scan_row.get('id')}): {calc_error}"
                    )
                    total_issues = sum(
                        len(v) if isinstance(v, list) else 0 for v in results.values()
                    )
                    summary = {
                        "totalIssues": total_issues,
                        "highSeverity": 0,
                        "complianceScore": max(0, 100 - total_issues * 2),
                    }

            if isinstance(summary, dict) and verapdf_status:
                summary.setdefault("wcagCompliance", verapdf_status.get("wcagCompliance"))
                summary.setdefault("pdfuaCompliance", verapdf_status.get("pdfuaCompliance"))

            latest_fix = None
            if scan_row.get("applied_at"):
                fix_list = _deserialize_payload(scan_row.get("fixes_applied"), [])
                latest_fix = {
                    "fixedFilename": scan_row.get("fixed_filename"),
                    "fixType": scan_row.get("fix_type"),
                    "appliedAt": scan_row.get("applied_at").isoformat()
                    if scan_row.get("applied_at")
                    else None,
                    "fixesApplied": fix_list,
                    "totalIssuesAfter": scan_row.get("total_issues_after"),
                    "complianceAfter": scan_row.get("compliance_after"),
                    "highSeverityAfter": scan_row.get("high_severity_after"),
                }

            export_payload = {
                "scanId": scan_row.get("id"),
                "filename": scan_row.get("filename"),
                "status": scan_row.get("status"),
                "uploadDate": scan_row.get("upload_date").isoformat()
                if scan_row.get("upload_date")
                else None,
                "summary": summary,
                "results": results,
                "verapdfStatus": verapdf_status,
                "issues": {
                    "total": scan_row.get("total_issues"),
                    "fixed": scan_row.get("issues_fixed"),
                    "remaining": scan_row.get("issues_remaining"),
                },
                "latestFix": latest_fix,
            }

            return export_payload

        batch_name = batch.get("name") or batch_id
        safe_batch_name = _sanitize(batch_name, batch_id)

        export_summary = {
            "batch": {
                "id": batch_id,
                "name": batch_name,
                "groupId": batch.get("group_id"),
                "createdAt": batch.get("created_at").isoformat()
                if batch.get("created_at")
                else None,
                "status": batch.get("status"),
            },
            "totals": {
                "files": batch.get("total_files"),
                "issues": batch.get("total_issues"),
                "fixedIssues": batch.get("fixed_issues"),
                "remainingIssues": batch.get("remaining_issues"),
                "unprocessedFiles": batch.get("unprocessed_files"),
            },
            "generatedAt": datetime.utcnow().isoformat() + "Z",
        }

        zip_buffer = BytesIO()

        with zipfile.ZipFile(zip_buffer, "w", zipfile.ZIP_DEFLATED) as zip_file:
            zip_file.writestr(
                f"{safe_batch_name}/batch_summary.json",
                json.dumps(export_summary, indent=2, default=str),
            )

            uploads_dir = Path(UPLOAD_FOLDER)
            fixed_dir = Path(FIXED_FOLDER)

            for scan_row in scans:
                scan_export = _to_export_payload(scan_row)
                sanitized_filename = _sanitize(scan_row.get("filename"), scan_row.get("id"))

                zip_file.writestr(
                    f"{safe_batch_name}/scans/{sanitized_filename}.json",
                    json.dumps(scan_export, indent=2, default=str),
                )

                scan_id = scan_row.get("id")
                pdf_added = False
                latest_fixed_entry = get_fixed_version(scan_id)
                if latest_fixed_entry:
                    arcname = (
                        f"{safe_batch_name}/files/{latest_fixed_entry['filename']}"
                    )
                    zip_file.write(latest_fixed_entry["absolute_path"], arcname)
                    pdf_added = True
                    print(
                        f"[Backend] Added latest fixed PDF to export: {latest_fixed_entry['absolute_path']}"
                    )

                if not pdf_added:
                    for candidate in [
                        uploads_dir / f"{scan_id}.pdf",
                        uploads_dir / scan_row.get("filename", ""),
                    ]:
                        if candidate and candidate.exists():
                            arcname = f"{safe_batch_name}/files/{candidate.name}"
                            zip_file.write(candidate, arcname)
                            pdf_added = True
                            print(f"[Backend] Added original PDF to export: {candidate}")
                            break

                version_entries = get_versioned_files(scan_id)
                if version_entries:
                    for entry in version_entries:
                        arcname = f"{safe_batch_name}/fixed/{scan_id}/{entry['filename']}"
                        zip_file.write(entry["absolute_path"], arcname)
                        print(
                            f"[Backend] Added version V{entry['version']} to export: {entry['absolute_path']}"
                        )
                else:
                    fixed_filename = scan_row.get("fixed_filename")
                    if fixed_filename:
                        fixed_path = fixed_dir / fixed_filename
                        if fixed_path.exists():
                            arcname = f"{safe_batch_name}/fixed/{fixed_filename}"
                            zip_file.write(fixed_path, arcname)
                            print(f"[Backend] Added fixed PDF to export: {fixed_path}")

        zip_buffer.seek(0)

        download_name = f"{safe_batch_name}.zip"
        print(
            f"[Backend] ✓ Batch export prepared: {download_name} with {len(scans)} scans"
        )

        return send_file(
            zip_buffer,
            mimetype="application/zip",
            as_attachment=True,
            download_name=download_name,
        )

    except Exception as e:
        print(f"[Backend] Error exporting batch: {e}")
        import traceback

        traceback.print_exc()
        return jsonify({"error": str(e)}), 500


def update_group_file_count(group_id):
    """Update the file_count for a group based on actual scans"""
    try:
        query = """
            UPDATE groups 
            SET file_count = (
                SELECT COUNT(*) 
                FROM scans 
                WHERE group_id = %s
            )
            WHERE id = %s
        """
        execute_query(query, (group_id, group_id), fetch=False)
        print(f"[Backend] ✓ Updated file count for group {group_id}")
    except Exception as e:
        print(f"[Backend] Error updating group file count: {e}")
        import traceback

        traceback.print_exc()


@app.route("/api/groups/<group_id>/files", methods=["GET"])
def get_group_files(group_id):
    """Get all files/scans for a specific group"""
    try:
        query = """
            SELECT id, filename, status, upload_date, 
                   total_issues, issues_fixed, scan_results
            FROM scans
            WHERE group_id = %s
            ORDER BY upload_date DESC
        """
        results = execute_query(query, (group_id,), fetch=True)

        files = []
        for row in results:
            scan_dict = dict(row)

            # Parse scan_results to get summary
            scan_results = scan_dict.get("scan_results", {})
            if isinstance(scan_results, str):
                try:
                    scan_results = json.loads(scan_results)
                except Exception as e:
                    print(f"[v0] Warning: failed to parse scan_results JSON: {e}")
                    scan_results = {}

            summary = scan_results.get("summary", {})

            files.append(
                {
                    "id": scan_dict["id"],
                    "filename": scan_dict["filename"],
                    "status": scan_dict.get("status", "unprocessed"),
                    "uploadDate": scan_dict.get("upload_date"),
                    "totalIssues": summary.get(
                        "totalIssues", scan_dict.get("total_issues", 0)
                    ),
                    "issuesFixed": scan_dict.get("issues_fixed", 0),
                    "complianceScore": summary.get("complianceScore", 0),
                }
            )

        return jsonify({"files": files})

    except Exception as e:
        print(f"[v0] Error fetching group files: {e}")
        return jsonify({"error": str(e)}), 500


@app.route("/api/groups/<group_id>/details", methods=["GET"])
def get_group_details(group_id):
    """
    Returns group-level summary with total files, issues, and compliance averages.
    Used by GroupDashboard.jsx
    """
    try:
        conn = get_db_connection()
        cur = conn.cursor(cursor_factory=RealDictCursor)

        # Fetch basic group info
        cur.execute(
            """
            SELECT id, name, description, created_at
            FROM groups
            WHERE id = %s
        """,
            (group_id,),
        )
        group = cur.fetchone()

        if not group:
            return jsonify({"error": f"Group {group_id} not found"}), 404

        # Fetch scans in this group
        cur.execute(
            """
            SELECT scan_results, status
            FROM scans
            WHERE group_id = %s
        """,
            (group_id,),
        )
        scans = cur.fetchall()

        total_files = len(scans)
        total_issues = 0
        issues_fixed = 0
        total_compliance = 0
        fixed_count = 0
        severity_totals = {"high": 0, "medium": 0, "low": 0}
        category_totals = {}
        status_counts = {}

        for scan in scans:
            scan_results = scan.get("scan_results")
            if isinstance(scan_results, str):
                try:
                    scan_results = json.loads(scan_results)
                except Exception:
                    scan_results = {}

            summary = (
                scan_results.get("summary", {})
                if isinstance(scan_results, dict)
                else {}
            )
            results = (
                scan_results.get("results", {})
                if isinstance(scan_results, dict)
                else {}
            )

            total_issues += summary.get("totalIssues", 0)
            total_compliance += summary.get("complianceScore", 0)

            status_key = (scan.get("status") or "unknown").lower()
            status_counts[status_key] = status_counts.get(status_key, 0) + 1

            for category, issues in results.items():
                if not isinstance(issues, list):
                    continue
                category_totals[category] = category_totals.get(category, 0) + len(issues)
                for issue in issues:
                    if not isinstance(issue, dict):
                        continue
                    severity = (issue.get("severity") or "").lower()
                    if severity in severity_totals:
                        severity_totals[severity] += 1

            if status_key == "fixed":
                fixed_count += 1
                # This calculation of issues_fixed is a bit off. It sums up totalIssues of fixed files, not actual fixed issues.
                # A more accurate way would be to sum (total_issues_before - total_issues_after) from fix_history.
                # For now, we'll use this simplified approach.
                issues_fixed += summary.get("totalIssues", 0)

        avg_compliance = (
            round(total_compliance / total_files, 2) if total_files > 0 else 0
        )

        response = {
            "groupId": group["id"],
            "name": group["name"],
            "description": group.get("description", ""),
            "file_count": total_files,
            "total_issues": total_issues,
            "issues_fixed": issues_fixed,  # Note: This is total issues in files marked as 'fixed'
            "avg_compliance": avg_compliance,
            "fixed_files": fixed_count,
            "category_totals": category_totals,
            "severity_totals": severity_totals,
            "status_counts": status_counts,
        }

        conn.close()
        return jsonify(response)

    except Exception as e:
        print(f"[Backend] ✗ Error fetching group details for {group_id}: {e}")
        import traceback

        traceback.print_exc()
        return jsonify({"error": "Failed to fetch group details"}), 500


@app.route("/api/scan/<scan_id>/current-state", methods=["GET"])
def get_scan_current_state(scan_id):
    """
    Returns the current state of a scan by combining:
    1. Initial scan results from scans table
    2. Latest fix data from fix_history table

    This provides a complete view of the scan's current status.
    """
    try:
        conn = get_db_connection()
        cur = conn.cursor(cursor_factory=RealDictCursor)

        # Get initial scan data
        cur.execute(
            """
            SELECT id, filename, batch_id, group_id, status, upload_date, 
                   scan_results, total_issues, issues_fixed, issues_remaining
            FROM scans
            WHERE id = %s
        """,
            (scan_id,),
        )

        scan = cur.fetchone()
        if not scan:
            return jsonify({"error": "Scan not found"}), 404

        # Get latest fix from fix_history
        cur.execute(
            """
            SELECT id, fixed_filename, fixes_applied, applied_at, fix_type,
                   issues_after, compliance_after, total_issues_after,
                   high_severity_after, fix_suggestions
            FROM fix_history
            WHERE scan_id = %s
            ORDER BY applied_at DESC
            LIMIT 1
        """,
            (scan_id,),
        )

        latest_fix = cur.fetchone()

        # Parse scan_results
        scan_results = scan.get("scan_results", {})
        if isinstance(scan_results, str):
            scan_results = json.loads(scan_results)

        # Build response
        response = {
            "scanId": scan["id"],
            "filename": scan["filename"],
            "batchId": scan.get("batch_id"),
            "groupId": scan.get("group_id"),
            "uploadDate": scan.get("upload_date"),
            "initialScan": {
                "results": scan_results.get("results", {}),
                "summary": scan_results.get("summary", {}),
                "totalIssues": scan.get("total_issues", 0),
            },
        }

        version_entries = get_versioned_files(scan_id)
        latest_version_entry = version_entries[-1] if version_entries else None

        # Add latest fix data if exists
        if latest_fix:
            response["currentState"] = {
                "status": "fixed",
                "fixedFilename": latest_fix.get("fixed_filename"),
                "lastFixApplied": latest_fix.get("applied_at"),
                "fixType": latest_fix.get("fix_type"),
                "fixesApplied": latest_fix.get("fixes_applied", []),
                "remainingIssues": latest_fix.get("issues_after", {}),
                "complianceScore": latest_fix.get("compliance_after", 0),
                "totalIssues": latest_fix.get("total_issues_after", 0),
                "highSeverity": latest_fix.get("high_severity_after", 0),
                "suggestions": latest_fix.get("fix_suggestions", []),
            }
            if latest_version_entry:
                response["currentState"]["version"] = latest_version_entry["version"]
                response["currentState"]["fixedFilePath"] = latest_version_entry[
                    "relative_path"
                ]
        else:
            response["currentState"] = {
                "status": scan.get("status", "scanned"),
                "remainingIssues": scan_results.get("results", {}),
                "complianceScore": scan_results.get("summary", {}).get(
                    "complianceScore", 0
                ),
                "totalIssues": scan.get("total_issues", 0),
                "highSeverity": scan_results.get("summary", {}).get("highSeverity", 0),
            }

        if latest_version_entry:
            response["latestVersion"] = latest_version_entry["version"]
            response["latestFixedFile"] = latest_version_entry["relative_path"]
            response["versionHistory"] = [
                {
                    "version": entry["version"],
                    "label": f"V{entry['version']}",
                    "relativePath": entry["relative_path"],
                    "createdAt": entry["created_at"].isoformat()
                    if entry["created_at"]
                    else None,
                    "downloadable": entry["version"] == latest_version_entry["version"],
                    "fileSize": entry["size"],
                }
                for entry in reversed(version_entries)
            ]

        conn.close()
        return jsonify(response)

    except Exception as e:
        print(f"[Backend] ERROR in get_scan_current_state: {e}")
        import traceback

        traceback.print_exc()
        return jsonify({"error": str(e)}), 500


if __name__ == "__main__":
    print("[Backend] 🚀 Starting Flask server...")
    app.run(host="0.0.0.0", port=5000, debug=True)<|MERGE_RESOLUTION|>--- conflicted
+++ resolved
@@ -8,12 +8,9 @@
 from pathlib import Path
 import shutil
 import uuid  # ✅ Added import for unique ID generation
-<<<<<<< HEAD
 from fastapi import FastAPI
-=======
 import re
 
->>>>>>> 3994a753
 import psycopg2
 from psycopg2.extras import RealDictCursor
 
