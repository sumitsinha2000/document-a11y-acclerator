--- conflicted
+++ resolved
@@ -34,14 +34,11 @@
     import sqlite3
     print("[Backend] Using SQLite database")
 
-<<<<<<< HEAD
 from pdf_analyzer import PDFAccessibilityAnalyzer
 from fix_suggestions import generate_fix_suggestions
 
 from fix_progress_tracker import create_progress_tracker, get_progress_tracker, remove_progress_tracker
 
-=======
->>>>>>> 4d4755c0
 try:
     from ocr_processor import OCRProcessor
     OCR_AVAILABLE = True
