import { defineConfig, loadEnv } from "vite";
import react from "@vitejs/plugin-react";

<<<<<<< HEAD
export default defineConfig({
  plugins: [react()],
  server: {
    port: 3000,
    proxy: {
      "/api": {
        target: process.env.VITE_BACKEND_URL || "http://localhost:5000",
        changeOrigin: true,
        rewrite: (path) => path.replace(/^\/api/, "/api"),
      },
    },
  },
  build: {
    outDir: "dist",
    sourcemap: false,
    minify: false, // default, safe
    rollupOptions: {
      output: {
        manualChunks: undefined,
      },
    },
    commonjsOptions: {
      transformMixedEsModules: true,
    },
  },
  esbuild: {
  exclude: [/installHook\.js$/, /react-debug-tools/],
  keepNames: true, // prevents name mangling of React internal vars
},
  optimizeDeps: {
    include: ["react", "react-dom", "axios"],
  },
})
=======
export default defineConfig(({ mode }) => {
  const env = loadEnv(mode, process.cwd(), "");

  return {
    plugins: [react()],
    server: {
      port: 3000,
      proxy: {
        "/api": {
          target: env.VITE_API_BASE_URL || "http://localhost:5000",
          changeOrigin: true,
          rewrite: (path) => path.replace(/^\/api/, "/api"),
        },
      },
    },
    define: {
      __API_BASE_URL__: JSON.stringify(env.VITE_API_BASE_URL),
    },
  };
});
>>>>>>> 3994a753
<|MERGE_RESOLUTION|>--- conflicted
+++ resolved
@@ -1,7 +1,7 @@
 import { defineConfig, loadEnv } from "vite";
 import react from "@vitejs/plugin-react";
 
-<<<<<<< HEAD
+
 export default defineConfig({
   plugins: [react()],
   server: {
@@ -35,25 +35,3 @@
     include: ["react", "react-dom", "axios"],
   },
 })
-=======
-export default defineConfig(({ mode }) => {
-  const env = loadEnv(mode, process.cwd(), "");
-
-  return {
-    plugins: [react()],
-    server: {
-      port: 3000,
-      proxy: {
-        "/api": {
-          target: env.VITE_API_BASE_URL || "http://localhost:5000",
-          changeOrigin: true,
-          rewrite: (path) => path.replace(/^\/api/, "/api"),
-        },
-      },
-    },
-    define: {
-      __API_BASE_URL__: JSON.stringify(env.VITE_API_BASE_URL),
-    },
-  };
-});
->>>>>>> 3994a753
