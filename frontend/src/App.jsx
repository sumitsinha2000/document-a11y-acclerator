--- conflicted
+++ resolved
@@ -309,13 +309,9 @@
             <div className="flex items-center gap-3 flex-shrink-0">
               {/* Beta Badge */}
               <div className="hidden sm:flex items-center gap-2 px-3 py-2 bg-indigo-50 dark:bg-indigo-900/30 border border-indigo-200 dark:border-indigo-800 rounded-lg">
-<<<<<<< HEAD
-                <svg className="w-5 h-5 text-indigo-600 dark:text-indigo-400" viewBox="0 0 24 24" fill="currentColor">
-                  <path d="M21.6,9.84A4.57,4.57,0,0,1,21.18,9,4,4,0,0,1,21,8.07a4.21,4.21,0,0,0-.64-2.16,4.25,4.25,0,0,0-1.87-1.28,4.77,4.77,0,0,1-.85-.43A5.11,5.11,0,0,1,17,3.54a4.2,4.2,0,0,0-1.8-1.4A4.22,4.22,0,0,0,13,2.07,4.2,4.2,0,0,0,11,2.14,4.2,4.2,0,0,0,9,2.07,4.22,4.22,0,0,0,6.76,2.14,4.2,4.2,0,0,0,4.96,3.54a5.11,5.11,0,0,1-.66.66,4.77,4.77,0,0,1-.85.43A4.25,4.25,0,0,0,1.58,5.91,4.21,4.21,0,0,0,.94,8.07,4,4,0,0,1,.76,9a4.57,4.57,0,0,1-.42.82A4.3,4.3,0,0,0,.57,12a4.3,4.3,0,0,0,.77,2.16,4,4,0,0,1,.42.82,4.11,4.11,0,0,1,.15.95,4.19,4.19,0,0,0,.64,2.16,4.25,4.25,0,0,0,1.87,1.28,4.77,4.77,0,0,1,.85.43,5.11,5.11,0,0,1,.66.66,4.12,4.12,0,0,0,1.8,1.4,3,3,0,0,0,.87.13A6.66,6.66,0,0,0,9.94,21.81a4,4,0,0,1,1.94,0,4.33,4.33,0,0,0,2.24.06,4.12,4.12,0,0,0,1.8-1.4,5.11,5.11,0,0,1,.66-.66,4.77,4.77,0,0,1,.85-.43,4.25,4.25,0,0,0,1.87-1.28A4.19,4.19,0,0,0,19.94,15.94a4.11,4.11,0,0,1,.15-.95,4.57,4.57,0,0,1,.42-.82Zm-4.89.87-5,5a1,1,0,0,1-1.42,0l-3-3a1,1,0,1,1,1.42-1.42L11,13.59l4.29-4.3a1,1,0,0,1,1.42,1.42Z" />
-=======
+
                 <svg className="w-5 h-5 text-indigo-600 dark:text-indigo-400" viewBox="0 0 24 24" fill="currentColor" aria-hidden="true">
                   <path d="M21.6,9.84A4.57,4.57,0,0,1,21.18,9,4,4,0,0,1,21,8.07a4.21,4.21,0,0,0-.64-2.16,4.25,4.25,0,0,0-1.87-1.28,4.77,4.77,0,0,1-.85-.43A5.11,5.11,0,0,1,17,3.54a4.2,4.2,0,0,0-1.8-1.4A4.22,4.22,0,0,0,13,2.07,4.2,4.2,0,0,0,11,2.14,4.2,4.2,0,0,0,9,2.07,4.22,4.22,0,0,0,6.76,2.14,4.2,4.2,0,0,0,4.96,3.54a5.11,5.11,0,0,1-.66.66,4.77,4.77,0,0,1-.85.43A4.25,4.25,0,0,0,1.58,5.91,4.21,4.21,0,0,0,.94,8.07,4,4,0,0,1,.76,9a4.57,4.57,0,0,1-.42.82A4.3,4.3,0,0,0,.57,12a4.3,4.3,0,0,0,.77,2.16,4,4,0,0,1,.42.82,4.11,4.11,0,0,1,.15.95,4.19,4.19,0,0,0,.64,2.16,4.25,4.25,0,0,0,1.87,1.28,4.77,4.77,0,0,1,.85.43,5.11,5.11,0,0,1,.66.66,4.12,4.12,0,0,0,1.8,1.4,3,3,0,0,0,.87.13A6.66,6.66,0,0,0,9.94,21.81a4,4,0,0,1,1.94,0,4.33,4.33,0,0,0,2.24.06,4.12,4.12,0,0,0,1.8-1.4,5.11,5.11,0,0,1,.66-.66,4.77,4.77,0,0,1,.85-.43,4.25,4.25,0,0,0,1.87-1.28A4.19,4.19,0,0,0,19.94,15.94a4.11,4.11,0,0,1,.15-.95,4.57,4.57,0,0,1,.42-.82A4.3,4.3,0,0,0,21.28,12,4.3,4.3,0,0,0,21.6,9.84Zm-4.89.87-5,5a1,1,0,0,1-1.42,0l-3-3a1,1,0,1,1,1.42-1.42L11,13.59l4.29-4.3a1,1,0,0,1,1.42,1.42Z" />
->>>>>>> 3994a753
                 </svg>
                 <span className="text-sm font-bold text-indigo-600 dark:text-indigo-400">Beta 1.0</span>
               </div>
@@ -338,27 +334,7 @@
       {/* Main Content */}
       <main className="flex-1 overflow-y-auto overflow-x-hidden bg-slate-50 dark:bg-slate-900 max-w-full">
         <div className="py-6 px-4 sm:px-6 lg:px-8 max-w-full">
-<<<<<<< HEAD
-          {currentView === "upload" && <UploadArea onScanComplete={handleScanComplete} />}
-          {currentView === "groups" && (
-            <Suspense fallback={<ComponentLoader />}>
-              <GroupMaster onBack={handleBackToUpload} />
-            </Suspense>
-          )}
-          {currentView === "dashboard" && (
-            <Suspense fallback={<ComponentLoader />}>
-              <GroupDashboard
-                onSelectScan={handleSelectScan}
-                onSelectBatch={handleSelectBatch}
-                onBack={handleBackToUpload}
-              />
-            </Suspense>
-          )}
-          {currentView === "generator" && (
-            <Suspense fallback={<ComponentLoader />}>
-              <PDFGenerator />
-            </Suspense>
-=======
+
           {currentView === "upload" && (
             <UploadArea onScanComplete={handleScanComplete} onUploadDeferred={handleUploadDeferred} />
           )}
@@ -370,7 +346,7 @@
               onBack={handleBackToUpload}
               initialGroupId={selectedGroupId}
             />
->>>>>>> 3994a753
+
           )}
           {currentView === "history" && (
             <Suspense fallback={<ComponentLoader />}>
@@ -393,13 +369,7 @@
             </Suspense>
           )}
           {currentView === "report" && scanResults.length > 0 && (
-<<<<<<< HEAD
-            <Suspense fallback={<ComponentLoader />}>
-              <ReportViewer scans={scanResults} onBack={handleBackToUpload} />
-            </Suspense>
-=======
             <ReportViewer scans={scanResults} onBack={handleBackToUpload} sidebarOpen={false} />
->>>>>>> 3994a753
           )}
         </div>
       </main>
