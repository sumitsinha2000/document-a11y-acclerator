"use client"

import { useState } from "react"
import axios from "axios"
import PDFEditor from "./PDFEditor"
import { formatTimeEstimate } from "../utils/timeFormat"
import AIRemediationPanel from "./AIRemediationPanel"
import FixProgressStepper from "./FixProgressStepper"
import { API_ENDPOINTS } from "../config/api"

export default function FixSuggestions({ scanId, fixes, filename, onRefresh }) {
  const [applyingTraditional, setApplyingTraditional] = useState(false)
  const [applyingAI, setApplyingAI] = useState(false)
  const [applyingTraditionalSemi, setApplyingTraditionalSemi] = useState(false)
  const [applyingAISemi, setApplyingAISemi] = useState(false)
  const [fixedFile, setFixedFile] = useState(null)
  const [showEditor, setShowEditor] = useState(false)
  const [showAIPanel, setShowAIPanel] = useState(false)
<<<<<<< HEAD
  const [showProgressStepper, setShowProgressStepper] = useState(false)
  const [currentFixType, setCurrentFixType] = useState("")

=======
  const [autoExpanded, setAutoExpanded] = useState(false);
  const [semiExpanded, setSemiExpanded] = useState(false);
  const [manualExpanded, setManualExpanded] = useState(false);
>>>>>>> 4d4755c0
  const safeRender = (value, fallback = "N/A") => {
    if (value === null || value === undefined) return fallback
    if (typeof value === "string") return value
    if (typeof value === "number") return value.toString()
    if (typeof value === "object") {
      // If it's an object, try to extract meaningful text
      if (value.description) return value.description
      if (value.text) return value.text
      if (value.message) return value.message
      // Otherwise return a generic message
      return fallback
    }
    return String(value)
  }

  const cleanFix = (fix) => {
    if (!fix || typeof fix !== "object") return null

    return {
      title: safeRender(fix.title || fix.action, "Fix Required"),
      description: safeRender(fix.description || fix.instructions, "No description available"),
      severity: safeRender(fix.severity, "medium"),
      estimatedTime: formatTimeEstimate(fix.estimatedTime || fix.timeEstimate),
    }
  }

  const handleApplyTraditionalFixes = async () => {
    setApplyingTraditional(true)
    setShowProgressStepper(true)
    setCurrentFixType("Traditional Automated Fixes")

    try {
      const response = await axios.post(API_ENDPOINTS.applyFixes(scanId), {
        useAI: false,
      })

      // Progress stepper will handle the completion
    } catch (error) {
      console.error("Error applying traditional fixes:", error)
      alert("Error applying fixes: " + (error.response?.data?.message || error.message))
      setShowProgressStepper(false)
    } finally {
      setApplyingTraditional(false)
    }
  }

  const handleApplyAIFixes = async () => {
    setApplyingAI(true)
    setShowProgressStepper(true)
    setCurrentFixType("AI-Powered Automated Fixes")

    try {
      const response = await axios.post(API_ENDPOINTS.applyFixes(scanId), {
        useAI: true,
      })

      // Progress stepper will handle the completion
    } catch (error) {
      console.error("Error applying AI fixes:", error)
      alert("Error applying AI fixes: " + (error.response?.data?.message || error.message))
      setShowProgressStepper(false)
    } finally {
      setApplyingAI(false)
    }
  }

  const handleApplyTraditionalSemiFixes = async () => {
    setApplyingTraditionalSemi(true)
    setShowProgressStepper(true)
    setCurrentFixType("Traditional Semi-Automated Fixes")

    try {
      const response = await axios.post(`/api/apply-semi-automated-fixes/${scanId}`, {
        useAI: false,
      })

      // Progress stepper will handle the completion
    } catch (error) {
      console.error("Error applying traditional semi-automated fixes:", error)
      alert("Error: " + (error.response?.data?.message || error.message))
      setShowProgressStepper(false)
    } finally {
      setApplyingTraditionalSemi(false)
    }
  }

  const handleApplyAISemiFixes = async () => {
    setApplyingAISemi(true)
    setShowProgressStepper(true)
    setCurrentFixType("AI-Powered Semi-Automated Fixes")

    try {
      const response = await axios.post(`/api/apply-semi-automated-fixes/${scanId}`, {
        useAI: true,
      })

      // Progress stepper will handle the completion
    } catch (error) {
      console.error("Error applying AI semi-automated fixes:", error)
      alert("Error: " + (error.response?.data?.message || error.message))
      setShowProgressStepper(false)
    } finally {
      setApplyingAISemi(false)
    }
  }

  const handleFixApplied = async (appliedFix, newSummary, newResults) => {
    console.log("[v0] FixSuggestions - Fix applied in editor:", appliedFix)
    console.log("[v0] FixSuggestions - New summary received:", newSummary)
    console.log("[v0] FixSuggestions - New results received:", newResults)

    if (onRefresh) {
      console.log("[v0] FixSuggestions - Calling onRefresh with new data...")
      try {
        await onRefresh(newSummary, newResults)
        console.log("[v0] FixSuggestions - onRefresh completed successfully")
      } catch (error) {
        console.error("[v0] FixSuggestions - Error during refresh:", error)
      }
    } else {
      console.warn("[v0] FixSuggestions - No onRefresh callback provided")
    }
  }

  const handleEditorClose = async () => {
    console.log("[v0] FixSuggestions - Editor closing, refreshing data...")
    setShowEditor(false)

    if (onRefresh) {
      try {
        await new Promise((resolve) => setTimeout(resolve, 300))
        await onRefresh()
        console.log("[v0] FixSuggestions - Data refreshed after editor close")
      } catch (error) {
        console.error("[v0] FixSuggestions - Error refreshing after editor close:", error)
      }
    }
  }

  const handleDownloadFixed = async () => {
    try {
      const response = await axios.get(`/api/download-fixed-file/${scanId}`, {
        responseType: "blob",
      })
      const url = window.URL.createObjectURL(new Blob([response.data]))
      const link = document.createElement("a")
      link.href = url
      link.setAttribute("download", fixedFile.filename)
      document.body.appendChild(link)
      link.click()
      document.body.removeChild(link)
    } catch (error) {
      console.error("Error downloading fixed file:", error)
      alert("Error downloading fixed file: " + (error.response?.data?.message || error.message))
    }
  }

  const handleProgressComplete = async (success, newScanData) => {
    setShowProgressStepper(false)

    if (success) {
      alert(`${currentFixType} applied successfully!`)

      if (newScanData && newScanData.newScanResults && newScanData.newFixes) {
        console.log("[v0] FixSuggestions - Using new scan data from progress tracker:", newScanData)
        console.log("[v0] FixSuggestions - New scan results:", newScanData.newScanResults)
        console.log("[v0] FixSuggestions - New fixes:", newScanData.newFixes)

        if (onRefresh) {
          try {
            await onRefresh(newScanData.newScanResults, newScanData.newFixes)
            console.log("[v0] FixSuggestions - Refresh completed with new scan data")
          } catch (refreshError) {
            console.error("[v0] FixSuggestions - Error during refresh:", refreshError)
          }
        }
      } else {
        console.log("[v0] FixSuggestions - No new scan data, fetching fresh data")
        if (onRefresh) {
          try {
            await onRefresh()
            console.log("[v0] FixSuggestions - Refresh completed successfully")
          } catch (refreshError) {
            console.error("[v0] FixSuggestions - Error during refresh:", refreshError)
          }
        }
      }
    } else {
      alert(`${currentFixType} encountered errors. Please check the details.`)
    }
  }

  const validAutomated = Array.isArray(fixes?.automated) ? fixes.automated.map(cleanFix).filter(Boolean) : []
  const autoVisible = autoExpanded ? validAutomated : validAutomated.slice(0, 5);
  const validSemiAutomated = Array.isArray(fixes?.semiAutomated)
    ? fixes.semiAutomated.map(cleanFix).filter(Boolean)
    : []
  const validManual = Array.isArray(fixes?.manual) ? fixes.manual.map(cleanFix).filter(Boolean) : []

  const hasAutomated = validAutomated.length > 0
  const hasSemiAutomated = validSemiAutomated.length > 0
  const hasManual = validManual.length > 0
  const hasAnyFixes = hasAutomated || hasSemiAutomated || hasManual
  const semiVisible = semiExpanded ? validSemiAutomated : validSemiAutomated.slice(0, 5);
  const manualVisible = manualExpanded ? validManual : validManual.slice(0, 5);

  if (!fixes) {
    return (
      <div className="bg-gray-50 dark:bg-gray-800 rounded-lg p-6 text-center border border-gray-200 dark:border-gray-700">
        <p className="text-sm text-gray-600 dark:text-gray-400">No fix suggestions available.</p>
      </div>
    )
  }

  if (!hasAnyFixes) {
    return (
      <div className="bg-gray-50 dark:bg-gray-800 rounded-lg p-6 text-center border border-gray-200 dark:border-gray-700">
        <p className="text-sm text-gray-600 dark:text-gray-400">No fix suggestions available for this document.</p>
      </div>
    )
  }

  return (
    <div className="space-y-4">
      {/* Progress Stepper Modal */}
      <FixProgressStepper
        scanId={scanId}
        isOpen={showProgressStepper}
        onClose={() => setShowProgressStepper(false)}
        onComplete={handleProgressComplete}
      />

      <div className="flex items-center justify-between">
        <h3 className="text-base font-semibold text-gray-900 dark:text-white">Remediation Suggestions</h3>
        <div className="flex items-center gap-3">
          <span
            className="text-xs text-gray-500 dark:text-gray-400"
            aria-label={`Estimated time: ${formatTimeEstimate(fixes.estimatedTime)}`}
          >
            Est. Time: {formatTimeEstimate(fixes.estimatedTime)}
          </span>
          <button
            onClick={() => setShowAIPanel(true)}
            className="px-4 py-2 bg-gradient-to-r from-purple-600 to-blue-600 hover:from-purple-700 hover:to-blue-700 text-white text-sm font-medium rounded-lg transition-all flex items-center gap-2 focus:outline-none focus:ring-2 focus:ring-purple-500 focus:ring-offset-2 dark:focus:ring-offset-gray-900"
            aria-label="Get AI-powered remediation insights"
          >
            <svg className="w-4 h-4" fill="none" stroke="currentColor" viewBox="0 0 24 24" aria-hidden="true">
              <path
                strokeLinecap="round"
                strokeLinejoin="round"
                strokeWidth={2}
                d="M9.663 17h4.673M12 3v1m6.364 1.636l-.707.707M21 12h-1M4 12H3m3.343-5.657l-.707-.707m2.828 9.9a5 5 0 117.072 0l-.548.547A3.374 3.374 0 0014 18.469V19a2 2 0 11-4 0v-.531c0-.895-.356-1.754-.988-2.386l-.548-.547z"
              />
            </svg>
            AI Insights
          </button>
          {(hasSemiAutomated || hasManual) && (
            <button
              onClick={() => setShowEditor(true)}
              className="px-4 py-2 bg-blue-600 hover:bg-blue-700 text-white text-sm font-medium rounded-lg transition-colors flex items-center gap-2 focus:outline-none focus:ring-2 focus:ring-blue-500 focus:ring-offset-2 dark:focus:ring-offset-gray-900"
              aria-label="Open PDF editor to apply manual fixes"
            >
              <svg className="w-4 h-4" fill="none" stroke="currentColor" viewBox="0 0 24 24" aria-hidden="true">
                <path
                  strokeLinecap="round"
                  strokeLinejoin="round"
                  strokeWidth={2}
                  d="M11 5H6a2 2 0 00-2 2v11a2 2 0 002 2h11a2 2 0 002-2v-5m-4-4l-4 4m0 0l-4-4m4 4V4"
                />
              </svg>
              Open PDF Editor
            </button>
          )}
        </div>
      </div>

      {showAIPanel && <AIRemediationPanel scanId={scanId} onClose={() => setShowAIPanel(false)} />}

      {showEditor && (
        <PDFEditor
          key={`editor-${scanId}-${JSON.stringify(fixes)}`}
          scanId={scanId}
          filename={filename}
          fixes={fixes}
          onClose={handleEditorClose}
          onFixApplied={handleFixApplied}
        />
      )}

      <div className="grid grid-cols-1 lg:grid-cols-3 gap-4" role="region" aria-label="Fix suggestions by type">
        {/* Automated Fixes Card */}
        {hasAutomated && (
          <div className="bg-white dark:bg-gray-800 rounded-lg shadow-sm p-4 border border-gray-200 dark:border-gray-700">
            <h4 className="text-sm font-semibold text-green-600 dark:text-green-400 mb-1">Automated Fixes</h4>
            <p className="text-xs text-gray-600 dark:text-gray-400 mb-3">Can be applied automatically</p>
            <div className="space-y-2 mb-3" role="list">
              {autoVisible.map((fix, idx) => (
                <div
                  key={idx}
                  className="flex gap-2 p-3 bg-green-50 dark:bg-green-900/20 rounded-lg border border-green-200 dark:border-green-800"
                  role="listitem"
                >
                  <div className="text-lg" aria-hidden="true">
                    ⚙️
                  </div>
                  <div className="flex-1 min-w-0">
                    <div className="text-sm font-medium text-gray-900 dark:text-white truncate">{fix.title}</div>
                    <div className="text-xs text-gray-600 dark:text-gray-400 mt-0.5 line-clamp-2">
                      {fix.description}
                    </div>
                    <div className="flex gap-2 mt-1 text-xs text-gray-500 dark:text-gray-400">
                      <span className="font-medium capitalize">{fix.severity}</span>
                      {fix.estimatedTime && (
                        <>
                          <span aria-hidden="true">•</span>
                          <span>{fix.estimatedTime} min</span>
                        </>
                      )}
                    </div>
                  </div>
                </div>
              ))}
              {validAutomated.length > 5 && (
                <button
                  type="button"
                  aria-expanded={autoExpanded}
                  onClick={() => setAutoExpanded(v => !v)}
                  className="w-full mb-3 px-3 py-2 text-sm font-medium rounded-md border border-gray-300 dark:border-gray-600
               bg-white dark:bg-gray-700 text-gray-700 dark:text-gray-200 hover:bg-gray-50 dark:hover:bg-gray-600
               focus:outline-none focus:ring-2 focus:ring-blue-500 focus:ring-offset-2 dark:focus:ring-offset-gray-800"
                >
                  {autoExpanded ? "View less" : `View more (${validAutomated.length - 5})`}
                </button>
              )}
            </div>
            <div className="space-y-2">
              <button
                className="w-full px-4 py-2 bg-green-600 hover:bg-green-700 disabled:bg-gray-400 disabled:cursor-not-allowed text-white text-sm font-medium rounded-lg transition-colors focus:outline-none focus:ring-2 focus:ring-green-500 focus:ring-offset-2 dark:focus:ring-offset-gray-800"
                onClick={handleApplyTraditionalFixes}
                disabled={applyingTraditional}
                aria-busy={applyingTraditional}
                aria-label={applyingTraditional ? "Applying traditional fixes" : "Apply traditional automated fixes"}
              >
                {applyingTraditional ? "Applying..." : "Apply Traditional Fixes"}
              </button>
              <button
                className="w-full px-4 py-2 bg-gradient-to-r from-purple-600 to-blue-600 hover:from-purple-700 hover:to-blue-700 disabled:bg-gray-400 disabled:cursor-not-allowed text-white text-sm font-medium rounded-lg transition-all focus:outline-none focus:ring-2 focus:ring-purple-500 focus:ring-offset-2 dark:focus:ring-offset-gray-800 flex items-center justify-center gap-2"
                onClick={handleApplyAIFixes}
                disabled={applyingAI}
                aria-busy={applyingAI}
                aria-label={applyingAI ? "Applying AI fixes" : "Apply AI-powered automated fixes"}
              >
                {applyingAI ? (
                  "Applying..."
                ) : (
                  <>
                    <svg className="w-4 h-4" fill="none" stroke="currentColor" viewBox="0 0 24 24" aria-hidden="true">
                      <path
                        strokeLinecap="round"
                        strokeLinejoin="round"
                        strokeWidth={2}
                        d="M9.663 17h4.673M12 3v1m6.364 1.636l-.707.707M21 12h-1M4 12H3m3.343-5.657l-.707-.707m2.828 9.9a5 5 0 117.072 0l-.548.547A3.374 3.374 0 0014 18.469V19a2 2 0 11-4 0v-.531c0-.895-.356-1.754-.988-2.386l-.548-.547z"
                      />
                    </svg>
                    Apply AI Fixes
                  </>
                )}
              </button>
            </div>
          </div>
        )}

        {/* Semi-Automated Fixes Card */}
        {hasSemiAutomated && (
          <div className="bg-white dark:bg-gray-800 rounded-lg shadow-sm p-4 border border-gray-200 dark:border-gray-700">
            <h4 className="text-sm font-semibold text-yellow-600 dark:text-yellow-400 mb-1">Semi-Automated Fixes</h4>
            <p className="text-xs text-gray-600 dark:text-gray-400 mb-3">Require review & confirmation</p>
            <div className="space-y-2 mb-3" role="list">
              {semiVisible.map((fix, idx) => (
                <div
                  key={idx}
                  className="flex gap-2 p-3 bg-yellow-50 dark:bg-yellow-900/20 rounded-lg border border-yellow-200 dark:border-yellow-800"
                  role="listitem"
                >
                  <div className="text-lg" aria-hidden="true">
                    🔍
                  </div>
                  <div className="flex-1 min-w-0">
                    <div className="text-sm font-medium text-gray-900 dark:text-white truncate">{fix.title}</div>
                    <div className="text-xs text-gray-600 dark:text-gray-400 mt-0.5 line-clamp-2">
                      {fix.description}
                    </div>
                    <div className="flex gap-2 mt-1 text-xs text-gray-500 dark:text-gray-400">
                      <span className="font-medium capitalize">{fix.severity}</span>
                      {fix.estimatedTime && (
                        <>
                          <span aria-hidden="true">•</span>
                          <span>{fix.estimatedTime} min</span>
                        </>
                      )}
                    </div>
                  </div>
                </div>
              ))}

              {validSemiAutomated.length > 5 && (
                <button
                  type="button"
                  aria-expanded={semiExpanded}
                  onClick={() => setSemiExpanded(v => !v)}
                  className="w-full mt-3 px-3 py-2 text-sm font-medium rounded-md border border-gray-300 dark:border-gray-600
                bg-white dark:bg-gray-700 text-gray-700 dark:text-gray-200 hover:bg-gray-50 dark:hover:bg-gray-600
                focus:outline-none focus:ring-2 focus:ring-blue-500 focus:ring-offset-2 dark:focus:ring-offset-gray-800"
                >
                  {semiExpanded ? "View less" : `View more (${validSemiAutomated.length - 5})`}
                </button>
              )}
            </div>
            <div className="space-y-2">
              <button
                className="w-full px-4 py-2 bg-yellow-600 hover:bg-yellow-700 disabled:bg-gray-400 disabled:cursor-not-allowed text-white text-sm font-medium rounded-lg transition-colors focus:outline-none focus:ring-2 focus:ring-yellow-500 focus:ring-offset-2 dark:focus:ring-offset-gray-800"
                onClick={handleApplyTraditionalSemiFixes}
                disabled={applyingTraditionalSemi}
                aria-busy={applyingTraditionalSemi}
                aria-label={
                  applyingTraditionalSemi
                    ? "Applying traditional semi-automated fixes"
                    : "Apply traditional semi-automated fixes"
                }
              >
                {applyingTraditionalSemi ? "Applying..." : "Apply Traditional Fixes"}
              </button>
              <button
                className="w-full px-4 py-2 bg-gradient-to-r from-purple-600 to-blue-600 hover:from-purple-700 hover:to-blue-700 disabled:bg-gray-400 disabled:cursor-not-allowed text-white text-sm font-medium rounded-lg transition-all focus:outline-none focus:ring-2 focus:ring-purple-500 focus:ring-offset-2 dark:focus:ring-offset-gray-800 flex items-center justify-center gap-2"
                onClick={handleApplyAISemiFixes}
                disabled={applyingAISemi}
                aria-busy={applyingAISemi}
                aria-label={
                  applyingAISemi ? "Applying AI semi-automated fixes" : "Apply AI-powered semi-automated fixes"
                }
              >
                {applyingAISemi ? (
                  "Applying..."
                ) : (
                  <>
                    <svg className="w-4 h-4" fill="none" stroke="currentColor" viewBox="0 0 24 24" aria-hidden="true">
                      <path
                        strokeLinecap="round"
                        strokeLinejoin="round"
                        strokeWidth={2}
                        d="M9.663 17h4.673M12 3v1m6.364 1.636l-.707.707M21 12h-1M4 12H3m3.343-5.657l-.707-.707m2.828 9.9a5 5 0 117.072 0l-.548.547A3.374 3.374 0 0014 18.469V19a2 2 0 11-4 0v-.531c0-.895-.356-1.754-.988-2.386l-.548-.547z"
                      />
                    </svg>
                    Apply AI Fixes
                  </>
                )}
              </button>
            </div>
          </div>
        )}

        {/* Manual Fixes Card */}
        {hasManual && (
          <div className="bg-white dark:bg-gray-800 rounded-lg shadow-sm p-4 border border-gray-200 dark:border-gray-700">
            <h4 className="text-sm font-semibold text-blue-600 dark:text-blue-400 mb-1">Manual Fixes</h4>
            <p className="text-xs text-gray-600 dark:text-gray-400 mb-3">Require manual intervention</p>
            <div className="space-y-2" role="list">
              {manualVisible.map((fix, idx) => (
                <div
                  key={idx}
                  className="flex gap-2 p-3 bg-blue-50 dark:bg-blue-900/20 rounded-lg border border-blue-200 dark:border-blue-800"
                  role="listitem"
                >
                  <div className="text-lg" aria-hidden="true">
                    👤
                  </div>
                  <div className="flex-1 min-w-0">
                    <div className="text-sm font-medium text-gray-900 dark:text-white truncate">{fix.title}</div>
                    <div className="text-xs text-gray-600 dark:text-gray-400 mt-0.5 line-clamp-2">
                      {fix.description}
                    </div>
                    <div className="flex gap-2 mt-1 text-xs text-gray-500 dark:text-gray-400">
                      <span className="font-medium capitalize">{fix.severity}</span>
                      {fix.estimatedTime && (
                        <>
                          <span aria-hidden="true">•</span>
                          <span>{fix.estimatedTime} min</span>
                        </>
                      )}
                    </div>
                  </div>
                </div>
              ))}

              {validManual.length > 5 && (
                <button
                  type="button"
                  aria-expanded={manualExpanded}
                  onClick={() => setManualExpanded(v => !v)}
                  className="w-full mt-3 px-3 py-2 text-sm font-medium rounded-md border border-gray-300 dark:border-gray-600
                bg-white dark:bg-gray-700 text-gray-700 dark:text-gray-200 hover:bg-gray-50 dark:hover:bg-gray-600
                focus:outline-none focus:ring-2 focus:ring-blue-500 focus:ring-offset-2 dark:focus:ring-offset-gray-800"
                >
                  {manualExpanded ? "View less" : `View more (${validManual.length - 5})`}
                </button>
              )}
            </div>
          </div>
        )}
      </div>

      {fixedFile && (
        <div
          className="bg-green-50 dark:bg-green-900/20 border border-green-200 dark:border-green-800 rounded-lg p-4"
          role="status"
          aria-live="polite"
        >
          <div className="flex items-center justify-between">
            <div>
              <p className="text-sm font-medium text-green-800 dark:text-green-200">Fixes Applied Successfully!</p>
              <p className="text-xs text-green-600 dark:text-green-400 mt-1">{fixedFile.message}</p>
            </div>
            <button
              onClick={handleDownloadFixed}
              className="px-4 py-2 bg-green-600 hover:bg-green-700 text-white text-sm font-medium rounded-lg transition-colors flex items-center gap-2 focus:outline-none focus:ring-2 focus:ring-green-500 focus:ring-offset-2 dark:focus:ring-offset-gray-900"
              aria-label="Download fixed PDF file"
            >
              <svg className="w-4 h-4" fill="none" stroke="currentColor" viewBox="0 0 24 24" aria-hidden="true">
                <path
                  strokeLinecap="round"
                  strokeLinejoin="round"
                  strokeWidth={2}
                  d="M4 16v1a3 3 0 003 3h10a3 3 0 003-3v-1m-4-4l-4 4m0 0l-4-4m4 4V4"
                />
              </svg>
              Download Fixed PDF
            </button>
          </div>
        </div>
      )}
    </div>
  )
}<|MERGE_RESOLUTION|>--- conflicted
+++ resolved
@@ -16,15 +16,12 @@
   const [fixedFile, setFixedFile] = useState(null)
   const [showEditor, setShowEditor] = useState(false)
   const [showAIPanel, setShowAIPanel] = useState(false)
-<<<<<<< HEAD
   const [showProgressStepper, setShowProgressStepper] = useState(false)
   const [currentFixType, setCurrentFixType] = useState("")
 
-=======
   const [autoExpanded, setAutoExpanded] = useState(false);
   const [semiExpanded, setSemiExpanded] = useState(false);
   const [manualExpanded, setManualExpanded] = useState(false);
->>>>>>> 4d4755c0
   const safeRender = (value, fallback = "N/A") => {
     if (value === null || value === undefined) return fallback
     if (typeof value === "string") return value
