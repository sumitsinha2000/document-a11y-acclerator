--- conflicted
+++ resolved
@@ -1,3 +1,5 @@
+"use client"
+
 import { useState, useRef, useEffect } from "react"
 import axios from "axios"
 import GroupSelector from "./GroupSelector"
@@ -13,11 +15,7 @@
   const uploadAreaRef = useRef(null)
   const [selectedGroup, setSelectedGroup] = useState(null)
   const [selectedFiles, setSelectedFiles] = useState([])
-<<<<<<< HEAD
-  const [autoScan, setAutoScan] = useState(true)
-=======
   const [scanMode, setScanMode] = useState("scan-now")
->>>>>>> 3994a753
 
   useEffect(() => {
     if (uploadProgress.length > 0) {
@@ -131,7 +129,7 @@
     }))
     setUploadProgress(initialProgress)
 
-    if (files.length > 1 && autoScan) {
+    if (files.length > 1) {
       try {
         console.log("[v0] Uploading batch of", files.length, "files to group:", selectedGroup)
 
@@ -476,30 +474,6 @@
                     </ul>
                   </div>
 
-<<<<<<< HEAD
-                  <div className="bg-gray-50 dark:bg-gray-700/50 border border-gray-200 dark:border-gray-600 rounded-lg p-4">
-                    <label className="flex items-start gap-3 cursor-pointer group">
-                      <div className="flex items-center h-5">
-                        <input
-                          type="checkbox"
-                          checked={autoScan}
-                          onChange={(e) => setAutoScan(e.target.checked)}
-                          className="w-5 h-5 text-primary-600 bg-white dark:bg-gray-700 border-gray-300 dark:border-gray-600 rounded focus:ring-2 focus:ring-primary-500 focus:ring-offset-2 dark:focus:ring-offset-gray-800 cursor-pointer transition-colors"
-                          aria-describedby="auto-scan-description"
-                        />
-                      </div>
-                      <div className="flex-1">
-                        <span className="text-sm font-semibold text-gray-900 dark:text-white group-hover:text-primary-600 dark:group-hover:text-primary-400 transition-colors">
-                          Auto-scan files for accessibility issues
-                        </span>
-                        <p id="auto-scan-description" className="mt-1 text-xs text-gray-600 dark:text-gray-400">
-                          Automatically scan uploaded files for accessibility issues. Uncheck to upload files without
-                          scanning.
-                        </p>
-                      </div>
-                    </label>
-                  </div>
-=======
                   <fieldset className="bg-white dark:bg-gray-900/30 border border-gray-200 dark:border-gray-700 rounded-lg p-4">
                     <legend className="text-sm font-semibold text-gray-900 dark:text-gray-100 mb-2">
                       Scanning preference
@@ -559,7 +533,6 @@
                       </label>
                     </div>
                   </fieldset>
->>>>>>> 3994a753
 
                   <button
                     onClick={handleUploadWithGroup}
@@ -568,7 +541,7 @@
                     aria-label={
                       !selectedGroup
                         ? "Select a group before uploading"
-                        : `${autoScan ? "Upload and scan" : "Upload"} ${selectedFiles.length} file${selectedFiles.length > 1 ? "s" : ""} to selected group`
+                        : `Upload ${selectedFiles.length} file${selectedFiles.length > 1 ? "s" : ""} to selected group`
                     }
                   >
                     {!selectedGroup ? (
@@ -598,8 +571,7 @@
                             d="M7 16a4 4 0 01-.88-7.903A5 5 0 1115.9 6L16 6a5 5 0 011 9.9M15 13l-3-3m0 0l-3 3m3-3v12"
                           />
                         </svg>
-                        {autoScan ? "Upload & Scan" : "Upload"} {selectedFiles.length} file
-                        {selectedFiles.length > 1 ? "s" : ""}
+                        Upload {selectedFiles.length} file{selectedFiles.length > 1 ? "s" : ""}
                       </span>
                     )}
                   </button>
@@ -622,7 +594,7 @@
                     >
                       <path
                         fillRule="evenodd"
-                        d="M10 18a8 8 0 100-16 8 8 0 000 16zm3.707-9.293a1 1 0 00-1.414-1.414L9 12.586l-1.293-1.293a1 1 0 00-1.414 1.414l2 2a1 1 0 001.414 0l4-4z"
+                        d="M10 18a8 8 0 100-16 8 8 0 000 16zm8.707-7.293a1 1 0 00-1.414-1.414L11 12.586l-1.293-1.293a1 1 0 00-1.414 1.414l2 2a1 1 0 001.414 0l4-4z"
                         clipRule="evenodd"
                       />
                     </svg>
