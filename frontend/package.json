{
  "name": "doc-a11y-accelerator",
  "private": true,
  "version": "0.1.0",
  "type": "module",
  "scripts": {
    "dev": "vite",
    "build": "vite build",
    "preview": "vite preview"
  },
  "dependencies": {
    "axios": "^1.5.0",
    "jspdf": "3.0.3",
    "jspdf-autotable": "5.0.2",
    "lucide-react": "^0.548.0",
    "react": "^18.2.0",
    "react-dom": "^18.2.0",
<<<<<<< HEAD
    "react-pdf": "^7.5.1",
    "recharts": "^2.10.0",
    "terser": "^5.44.0"
=======
    "react-pdf": "^10.2.0",
    "recharts": "^2.10.0"
>>>>>>> 3994a753
  },
  "devDependencies": {
    "@rollup/plugin-terser": "^0.4.4",
    "@types/react": "^18.2.0",
    "@types/react-dom": "^18.2.0",
    "@vitejs/plugin-react": "^4.1.0",
    "autoprefixer": "^10.4.16",
    "postcss": "^8.4.32",
    "tailwindcss": "^3.4.0",
    "vite": "^6.4.1"
  }
}<|MERGE_RESOLUTION|>--- conflicted
+++ resolved
@@ -15,14 +15,9 @@
     "lucide-react": "^0.548.0",
     "react": "^18.2.0",
     "react-dom": "^18.2.0",
-<<<<<<< HEAD
-    "react-pdf": "^7.5.1",
-    "recharts": "^2.10.0",
     "terser": "^5.44.0"
-=======
     "react-pdf": "^10.2.0",
     "recharts": "^2.10.0"
->>>>>>> 3994a753
   },
   "devDependencies": {
     "@rollup/plugin-terser": "^0.4.4",
